#pragma once

#include <string>
#include <vector>

#include "base/concepts.hpp"
#include "base/not_constructible.hpp"
#include "geometry/pair.hpp"
#include "geometry/space.hpp"

namespace principia {
namespace physics {
namespace _degrees_of_freedom {
namespace internal {

using namespace principia::base::_concepts;
using namespace principia::base::_not_constructible;
using namespace principia::geometry::_pair;
using namespace principia::geometry::_space;

// This class is analogous to the pair which is its base class, except that it
// exports properly-named selectors.  It is implicitly convertible in both
// directions, so clients can generally ignore the difference.  Note however
// that creating a DegreesOfFreedom involves a copy so clients might want to use
// the base type (probably declared as |auto|) when they don't need to access
// the members.
template<typename Frame>
using DegreesOfFreedom = Pair<Position<Frame>, Velocity<Frame>>;

// This class is analogous to the vector class underlying DegreesOfFreedom,
// except that it exports properly-named selectors.  The same comments as above
// apply.
template<typename Frame>
using RelativeDegreesOfFreedom = Pair<Displacement<Frame>, Velocity<Frame>>;

}  // namespace internal

using internal::DegreesOfFreedom;
using internal::RelativeDegreesOfFreedom;

}  // namespace _degrees_of_freedom
}  // namespace physics
<<<<<<< HEAD

// Reopen the base namespace to make RelativeDegreesOfFreedom mappable.
namespace base {
namespace _mappable {
namespace internal {

using namespace principia::geometry::_pair;
using namespace principia::geometry::_space;
using namespace principia::physics::_degrees_of_freedom;

template<typename Functor, typename Frame>
struct Mappable<Functor, RelativeDegreesOfFreedom<Frame>>
    : not_constructible {
  using type = Pair<decltype(std::declval<Functor>()(
                        std::declval<Displacement<Frame>>())),
                    decltype(std::declval<Functor>()(
                        std::declval<Velocity<Frame>>()))>;

  static type Do(Functor const& functor,
                 RelativeDegreesOfFreedom<Frame> const& relative);
};

}  // namespace internal
}  // namespace _mappable
}  // namespace base
}  // namespace principia

#include "physics/degrees_of_freedom_body.hpp"
=======
}  // namespace principia
>>>>>>> 1260d36a
<|MERGE_RESOLUTION|>--- conflicted
+++ resolved
@@ -40,35 +40,4 @@
 
 }  // namespace _degrees_of_freedom
 }  // namespace physics
-<<<<<<< HEAD
-
-// Reopen the base namespace to make RelativeDegreesOfFreedom mappable.
-namespace base {
-namespace _mappable {
-namespace internal {
-
-using namespace principia::geometry::_pair;
-using namespace principia::geometry::_space;
-using namespace principia::physics::_degrees_of_freedom;
-
-template<typename Functor, typename Frame>
-struct Mappable<Functor, RelativeDegreesOfFreedom<Frame>>
-    : not_constructible {
-  using type = Pair<decltype(std::declval<Functor>()(
-                        std::declval<Displacement<Frame>>())),
-                    decltype(std::declval<Functor>()(
-                        std::declval<Velocity<Frame>>()))>;
-
-  static type Do(Functor const& functor,
-                 RelativeDegreesOfFreedom<Frame> const& relative);
-};
-
-}  // namespace internal
-}  // namespace _mappable
-}  // namespace base
-}  // namespace principia
-
-#include "physics/degrees_of_freedom_body.hpp"
-=======
-}  // namespace principia
->>>>>>> 1260d36a
+}  // namespace principia