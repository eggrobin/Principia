--- conflicted
+++ resolved
@@ -33,56 +33,6 @@
 using quantities::Quotient;
 using quantities::Square;
 
-<<<<<<< HEAD
-// Specification of the damping of a spherical harmonic, acting as a radial
-// multiplier on the potential:
-//   V_damped = σ(‖r‖) V(r).
-class HarmonicDamping final {
- public:
-  HarmonicDamping() = default;
-  explicit HarmonicDamping(Length const& inner_threshold);
-
-  // Above this threshold, the contribution to the potential from this
-  // harmonic is 0, i.e., σ = 0.
-  Length const& outer_threshold() const;
-  // Below this threshold, the contribution to the potential from this
-  // harmonic is undamped, σ = 1.
-  // This class depends on the invariant: outer_threshold = 3 * inner_threshold.
-  Length const& inner_threshold() const;
-
-  // Sets σℜ_over_r and grad_σℜ according to σ as defined by |*this|.
-  template<typename Frame>
-  void ComputeDampedRadialQuantities(
-      Length const& r_norm,
-      Square<Length> const& r²,
-      Vector<double, Frame> const& r_normalized,
-      Inverse<Square<Length>> const& ℜ_over_r,
-      Inverse<Square<Length>> const& ℜʹ,
-      Inverse<Square<Length>>& σℜ_over_r,
-      Vector<Inverse<Square<Length>>, Frame>& grad_σℜ) const;
-
-  // Same as above, but only computes the quantities needed for the potential.
-  void ComputeDampedRadialQuantities(Length const& r_norm,
-                                     Square<Length> const& r²,
-                                     Inverse<Square<Length>> const& ℜ_over_r,
-                                     Inverse<Square<Length>>& σℜ_over_r) const;
-
- private:
-  Length outer_threshold_ = Infinity<Length>;
-  Length inner_threshold_ = Infinity<Length>;
-
-  // For r in [outer_threshold, inner_threshold], σ is a polynomial with the
-  // following coefficients in monomial basis.
-  // The constant term is always 0, and is thus ignored in the evaluation.
-  // TODO(phl): We have to specify an evaluator, but we do not use it; we use a
-  // custom evaluation that ignores the constant term instead.  See #1922.
-  PolynomialInMonomialBasis<
-      double, Length, 3,
-      numerics::EstrinEvaluator>::Coefficients sigmoid_coefficients_;
-};
-
-=======
->>>>>>> 10ce1f1a
 // Representation of the geopotential model of an oblate body.
 template<typename Frame>
 class Geopotential {
