--- conflicted
+++ resolved
@@ -104,10 +104,7 @@
     <ClCompile Include="body_surface_frame_field_test.cpp" />
     <ClCompile Include="body_test.cpp" />
     <ClCompile Include="checkpointer_test.cpp" />
-<<<<<<< HEAD
     <ClCompile Include="discrete_trajectory_iterator_test.cpp" />
-=======
->>>>>>> b50bf9ce
     <ClCompile Include="discrete_trajectory_segment_iterator_test.cpp" />
     <ClCompile Include="discrete_trajectory_segment_range_test.cpp" />
     <ClCompile Include="mechanical_system_test.cpp" />
