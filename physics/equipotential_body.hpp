--- conflicted
+++ resolved
@@ -374,14 +374,8 @@
     DependentVariables const& values,
     DependentVariableDerivatives& derivatives) const {
   // First state variable.
-<<<<<<< HEAD
-  auto const& γₛ = std::get<0>(state).front();
+  auto const& γₛ = std::get<0>(values).front();
   auto const dVǀᵧ₍ₛ₎ = gradient_(t, γₛ);
-=======
-  auto const& γₛ = std::get<0>(values).front();
-  auto const dVǀᵧ₍ₛ₎ =
-      dynamic_frame_->RotationFreeGeometricAccelerationAtRest(t, γₛ);
->>>>>>> 1dce31b5
   Displacement<Frame> const γʹ =
       Normalize(binormal * dVǀᵧ₍ₛ₎) * characteristic_length_;
 
