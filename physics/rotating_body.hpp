--- conflicted
+++ resolved
@@ -66,11 +66,6 @@
   // Returns the radius passed at construction.
   Length mean_radius() const override;
 
-<<<<<<< HEAD
-  // Returns the axis passed at construction.
-  Vector<double, Frame> const& polar_axis() const;
-  Angle const& right_ascension_of_pole() const;
-=======
   // Returns the direction defined by the right ascension and declination passed
   // at construction.
   Vector<double, Frame> const& polar_axis() const;
@@ -79,7 +74,6 @@
   Angle const& right_ascension_of_pole() const;
 
   // Returns the declination at construction.
->>>>>>> b525afaa
   Angle const& declination_of_pole() const;
 
   // Returns the angular velocity passed at construction.
