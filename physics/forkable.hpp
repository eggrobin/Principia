﻿
#pragma once

#include <map>
#include <memory>
#include <optional>
#include <set>
#include <vector>

#include "absl/container/inlined_vector.h"
#include "base/not_null.hpp"
#include "geometry/named_quantities.hpp"
#include "serialization/physics.pb.h"

namespace principia {
namespace physics {
namespace internal_forkable {

using base::not_null;
using geometry::Instant;

// Forkable and ForkableIterator both use CRTP to achieve static polymorphism on
// the parameters and return type of the member functions: we want them to
// return Tr4jectory and It3rator, not Forkable and ForkableIterator, so that
// the clients don't have to down_cast or construct objects of subclasses.
// ForkableIterator is seen by the clients as a class nested within Forkable.
// However, this cannot be implemented that way because the two classes are
// mutually dependent.  Instead we have two distinct classes: ForkableIterator
// must be instantiated first using an incomplete declaration of Forkable,
// and Forkable may then be instantiated using ForkableIterator.
// The template parameters with 1337 names are those that participate in this
// mutual CRTP.
// Both classes have a Traits template parameter that gathers common
// implementation properties.  The Traits class must export declarations similar
// to the following:
//   using Timeline = ...;
//   using TimelineConstIterator = ...;
//   static Instant const& time(TimelineConstIterator it);
//
// TimelineConstIterator must be an STL-like iterator in the timeline of
// Tr4jectory.  |time()| must return the corresponding time.  Iterators must be
// STL-like and *must*not* be invalidated when the trajectory changes.
//
// The It3rator class must export declarations similar to the following:
//   using reference = ...;
// where reference can be constructed from a TimelineConstIterator.

template<typename Tr4jectory, typename It3rator, typename Traits>
class Forkable;

// A template for iterating over the timeline of a Forkable object, taking forks
// into account.
template<typename Tr4jectory, typename It3rator, typename Traits>
class ForkableIterator {
  using TimelineConstIterator = typename Traits::TimelineConstIterator;

 public:
  ForkableIterator() = default;
  virtual ~ForkableIterator() = default;

  // Returns the (most forked) trajectory to which this iterator applies.
  not_null<Tr4jectory const*> trajectory() const;

  bool operator==(It3rator const& right) const;
  bool operator!=(It3rator const& right) const;

  It3rator& operator++();
  It3rator& operator--();

 protected:
  // The API that must be implemented by subclasses.
  // Must return |this| of the proper type.
  virtual not_null<It3rator*> that() = 0;
  virtual not_null<It3rator const*> that() const = 0;

  // Returns the point in the timeline that is denoted by this iterator.
  TimelineConstIterator const& current() const;

 private:
  // We want a single representation for an end iterator.  In various places
  // we may end up with |current_| at the end of its timeline, but that
  // timeline is not the "most forked" one.  This function normalizes this
  // object so that there is only one entry in the |ancestry_| (the "most
  // forked" one) and |current_| is at its end.
  void NormalizeIfEnd();

  // Checks that this object verifies the invariants enforced by
  // NormalizeIfEnd and dies if it doesn't.
  void CheckNormalizedIfEnd();

  // |ancestry_| is never empty.  |current_| is an iterator in the timeline
  // for |ancestry_.back()|.  |current_| may be at end. The inline size of 3
  // for |ancestry_| is intended to cover a vessel's history, psychohistory,
  // and prediction.
  TimelineConstIterator current_;
  absl::InlinedVector<not_null<Tr4jectory const*>, 3> ancestry_;

  template<typename, typename, typename>
  friend class Forkable;
};

// This template represents a trajectory which is forkable and iterable (using
// a ForkableIterator).
template<typename Tr4jectory, typename It3rator, typename Traits>
class Forkable {
 public:
  Forkable() = default;
  virtual ~Forkable() = default;

  // Cannot be moved or copied because of parent/children pointers.
  Forkable(Forkable const&) = delete;
  Forkable(Forkable&&) = delete;
  Forkable& operator=(Forkable const&) = delete;
  Forkable& operator=(Forkable&&) = delete;

  // Deletes the child trajectory denoted by |trajectory|, which must be a
  // pointer previously returned by NewFork for this object.  Nulls
  // |trajectory|.
  void DeleteFork(Tr4jectory*& trajectory);

  // Returns true if this is a root trajectory.
  bool is_root() const;

  // Returns the root trajectory.
  not_null<Tr4jectory const*> root() const;
  not_null<Tr4jectory*> root();

  not_null<Tr4jectory const*> parent() const;
  not_null<Tr4jectory*> parent();

  It3rator begin() const;
  It3rator end() const;

  typename It3rator::reference front() const;
  typename It3rator::reference back() const;

  It3rator Find(Instant const& time) const;
  It3rator LowerBound(Instant const& time) const;

  // Returns an iterator denoting the fork point of this object.  Fails if this
  // object is a root.
  It3rator Fork() const;

  // Returns the number of points in this object.  Complexity is O(|length| +
  // |depth|).
  std::int64_t Size() const;

  // Returns true if this object is empty.  Complexity is O(1).
  bool Empty() const;

 protected:
  using Timeline = typename Traits::Timeline;
  using TimelineConstIterator = typename Traits::TimelineConstIterator;

  // The API that must be implemented by subclasses.

  // Must return |this| of the proper type.
  virtual not_null<Tr4jectory*> that() = 0;
  virtual not_null<Tr4jectory const*> that() const = 0;

  // STL-like operations.
  virtual TimelineConstIterator timeline_begin() const = 0;
  virtual TimelineConstIterator timeline_end() const = 0;
  virtual TimelineConstIterator timeline_find(Instant const& time) const = 0;
  virtual TimelineConstIterator timeline_lower_bound(
                                    Instant const& time) const = 0;
  virtual bool timeline_empty() const = 0;
  virtual std::int64_t timeline_size() const = 0;

 protected:
  // The API that subclasses may use to implement their public operations.

  // Creates a new child trajectory forked at the given |timeline_it|, and
  // returns it.  The child trajectory shares its data with the current
  // trajectory for times less than or equal to |timeline_it|.  It may be
  // changed independently from the parent trajectory for any time (strictly)
  // greater than |timeline_it|.  The child trajectory is owned by its parent
  // trajectory.  Deleting the parent trajectory deletes all child trajectories.
  // |timeline_it| may be at end if it denotes the fork time of this object.
  not_null<Tr4jectory*> NewFork(TimelineConstIterator const& timeline_it);

  // |fork| must be a non-empty root and its first point must be at the same
  // time as the last point of this object.  |fork| is attached to this object
  // as a child at the end of the timeline.  The caller must then delete the
  // first point of |fork|'s timeline.
  void AttachForkToCopiedBegin(not_null<std::unique_ptr<Tr4jectory>> fork);

  // This object must not be a root.  It is detached from its parent and becomes
  // a root.  All the children which were fork at this object's fork time are
  // changed to be forked at the beginning of this object's timeline.  This
  // requires the caller to ensure that this object's timeline is not empty and
  // that its beginning properly represents the fork time.  Returns an owning
  // pointer to this object.
  not_null<std::unique_ptr<Tr4jectory>> DetachForkWithCopiedBegin();

  // Deletes all forks for times (strictly) greater than |time|.  |time| must be
  // at or after the fork time of this trajectory, if any.
  void DeleteAllForksAfter(Instant const& time);

  // Checks that there exist no forks for times (strictly) less than |time| in
  // the timelime of this trajectory (i.e., after its fork point if it's not a
  // root).
  void CheckNoForksBefore(Instant const& time);

  // This trajectory need not be a root.  The entire tree rooted at this
  // trajectory is traversed and the forks not present in |excluded| are
  // serialized.  The forks in |tracked| will be retrieved in the same order
  // when reading.  The pointers in |excluded| are removed, the pointers in
  // |tracked| are nulled-out as they are used.
  // Note that prior to Grothendieck/Haar all forks that were not tracked were
  // implicitly excluded (so the serialized-but-not-tracked case didn't happen).
  void WriteSubTreeToMessage(
      not_null<serialization::DiscreteTrajectory*> message,
      std::set<Tr4jectory*>& excluded,
      std::vector<Tr4jectory*>& tracked) const;

  void FillSubTreeFromMessage(serialization::DiscreteTrajectory const& message,
<<<<<<< HEAD
                              std::vector<Tr4jectory**> const& tracked);
=======
                              std::vector<Tr4jectory**> const& forks,
                              Timeline const& exact);
>>>>>>> 97f5ef75

 private:
  // Constructs an Iterator by wrapping the timeline iterator
  // |position_in_ancestor_timeline| which must be an iterator in the timeline
  // of |ancestor|.  |ancestor| must be an ancestor of this trajectory
  // (it may be this object).  |position_in_ancestor_timeline| may only be at
  // end if it is an iterator in this object (and |ancestor| is this object).
  It3rator Wrap(not_null<Tr4jectory const*> ancestor,
                TimelineConstIterator position_in_ancestor_timeline) const;

  // There may be several forks starting from the same time, hence the multimap.
  // A level of indirection is needed to avoid referencing an incomplete type in
  // CRTP.
  using Children = std::multimap<Instant, std::unique_ptr<Tr4jectory>>;

  // Null for a root.
  Tr4jectory* parent_ = nullptr;

  // This iterator is never at |end()|.
  std::optional<typename Children::iterator> position_in_parent_children_;

  // This iterator is at |end()| if the fork time is not in the parent timeline,
  // i.e. is the parent timeline's own fork time.
  std::optional<TimelineConstIterator> position_in_parent_timeline_;
  Children children_;

  template<typename, typename, typename>
  friend class ForkableIterator;
};

}  // namespace internal_forkable

using internal_forkable::Forkable;

}  // namespace physics
}  // namespace principia

#include "physics/forkable_body.hpp"<|MERGE_RESOLUTION|>--- conflicted
+++ resolved
@@ -215,12 +215,8 @@
       std::vector<Tr4jectory*>& tracked) const;
 
   void FillSubTreeFromMessage(serialization::DiscreteTrajectory const& message,
-<<<<<<< HEAD
-                              std::vector<Tr4jectory**> const& tracked);
-=======
-                              std::vector<Tr4jectory**> const& forks,
+                              std::vector<Tr4jectory**> const& tracked,
                               Timeline const& exact);
->>>>>>> 97f5ef75
 
  private:
   // Constructs an Iterator by wrapping the timeline iterator
