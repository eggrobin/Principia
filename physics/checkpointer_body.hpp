--- conflicted
+++ resolved
@@ -45,14 +45,10 @@
 }
 
 template<typename Message>
-<<<<<<< HEAD
-bool Checkpointer<Message>::ReadFromOldestCheckpoint() const {
+void Checkpointer<Message>::ReadFromOldestCheckpoint() const {
   absl::ReaderMutexLock l(&lock_);
-  if (!checkpoints_.empty()) {
-    reader_(checkpoints_.cbegin()->second);
-    return true;
-  }
-  return false;
+  CHECK(!checkpoints_.empty());
+  reader_(checkpoints_.cbegin()->second);
 }
 
 template<typename Message>
@@ -63,12 +59,6 @@
     //TODO(phl):Callback under a lock?
     reader(it->second);
   }
-=======
-void Checkpointer<Message>::ReadFromOldestCheckpoint() const {
-  absl::ReaderMutexLock l(&lock_);
-  CHECK(!checkpoints_.empty());
-  reader_(checkpoints_.cbegin()->second);
->>>>>>> d56d3cfe
 }
 
 template<typename Message>
