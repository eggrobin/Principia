--- conflicted
+++ resolved
@@ -191,7 +191,6 @@
     <ClInclude Include="mechanical_system_body.hpp">
       <Filter>Source Files</Filter>
     </ClInclude>
-<<<<<<< HEAD
     <ClInclude Include="discrete_trajectory_segment.hpp">
       <Filter>Header Files</Filter>
     </ClInclude>
@@ -210,14 +209,9 @@
     <ClInclude Include="discrete_trajectory_segment_range.hpp">
       <Filter>Header Files</Filter>
     </ClInclude>
-=======
-    <ClInclude Include="discrete_trajectory_segment_range.hpp">
-      <Filter>Header Files</Filter>
-    </ClInclude>
     <ClInclude Include="discrete_trajectory_segment_range_body.hpp">
       <Filter>Source Files</Filter>
     </ClInclude>
->>>>>>> 6422bbe0
   </ItemGroup>
   <ItemGroup>
     <ClCompile Include="degrees_of_freedom_test.cpp">
