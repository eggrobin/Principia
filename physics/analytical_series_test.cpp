﻿
#include <algorithm>
#include <vector>

#include "absl/strings/str_cat.h"
#include "astronomy/frames.hpp"
#include "geometry/interval.hpp"
#include "geometry/named_quantities.hpp"
#include "glog/logging.h"
#include "gmock/gmock.h"
#include "gtest/gtest.h"
#include "integrators/methods.hpp"
#include "integrators/symmetric_linear_multistep_integrator.hpp"
#include "mathematica/mathematica.hpp"
#include "numerics/apodization.hpp"
#include "numerics/fast_fourier_transform.hpp"
#include "numerics/frequency_analysis.hpp"
#include "numerics/poisson_series.hpp"
#include "numerics/polynomial_evaluators.hpp"
#include "physics/ephemeris.hpp"
#include "physics/solar_system.hpp"
#include "quantities/astronomy.hpp"
#include "quantities/quantities.hpp"
#include "quantities/si.hpp"
#include "testing_utilities/approximate_quantity.hpp"

namespace principia {
namespace physics {

using astronomy::ICRS;
using geometry::Displacement;
using geometry::Instant;
using geometry::Interval;
using geometry::Position;
using integrators::SymmetricLinearMultistepIntegrator;
using integrators::methods::QuinlanTremaine1990Order12;
using numerics::EstrinEvaluator;
using numerics::FastFourierTransform;
using numerics::PoissonSeries;
using quantities::Angle;
using quantities::AngularFrequency;
using quantities::Length;
using quantities::Time;
using quantities::astronomy::JulianYear;
using quantities::si::Metre;
using quantities::si::Milli;
using quantities::si::Minute;
using quantities::si::Radian;
using quantities::si::Second;

namespace apodization = numerics::apodization;
namespace frequency_analysis = numerics::frequency_analysis;

<<<<<<< HEAD
static constexpr int log2_number_of_samples = 10;

static constexpr int secular_degree = 5;
static constexpr int periodic_degree = 5;
static constexpr int number_of_frequencies = 15;
=======
static constexpr int aperiodic_approximation_degree = 5;
static constexpr int periodic_approximation_degree = 3;
static constexpr int log2_number_of_samples = 14;
static constexpr int number_of_frequencies = 10;
static constexpr Length acceptable_residual = 1 * Metre;
>>>>>>> db4dceaa

class AnalyticalSeriesTest : public ::testing::Test {
 protected:
  AnalyticalSeriesTest()
      : logger_(TEMP_DIR / "analytical_series.wl",
               /*make_unique=*/false) {
    google::LogToStderr();
    logger_.Set("frequencies", number_of_frequencies);
    logger_.Set("secularDegree", secular_degree);
    logger_.Set("periodicDegree", periodic_degree);
  }

  template<int degree>
<<<<<<< HEAD
  std::unique_ptr<
      PoissonSeries<Displacement<ICRS>, secular_degree, EstrinEvaluator>>
  ComputeCompactRepresentation(ContinuousTrajectory<ICRS> const& trajectory,
                               std::string const& body) {
=======
  PoissonSeries<Displacement<ICRS>,
                std::max(aperiodic_approximation_degree,
                         periodic_approximation_degree),
                EstrinEvaluator>
  ComputeCompactRepresentation(ContinuousTrajectory<ICRS> const& trajectory) {
>>>>>>> db4dceaa
    Instant const t_min = trajectory.t_min();
    Instant t_max = t_min + 80 * Minute;
    int interval_index = 1;
    for (; t_max < trajectory.t_max(); t_max = t_min + 2 * (t_max - t_min), ++interval_index) {
    auto const piecewise_poisson_series =
        trajectory.ToPiecewisePoissonSeries<degree>(t_min, t_max);

    int step = 0;

    auto angular_frequency_calculator =
        [this, &step, t_min, t_max](
            auto const& residual) -> std::optional<AngularFrequency> {
      Time const Δt = (t_max - t_min) / (1 << log2_number_of_samples);
      LOG(INFO) << "step=" << step;
      if (step == 0) {
        ++step;
        return AngularFrequency();
      } else if (step <= number_of_frequencies) {
        ++step;
        std::vector<Displacement<ICRS>> residuals;
        for (int i = 0; i < 1 << log2_number_of_samples; ++i) {
          residuals.push_back(residual(t_min + i * Δt));
        }
<<<<<<< HEAD
=======
        LOG(INFO) << "max_residual=" << max_residual;
        if (max_residual < acceptable_residual) {
          return std::nullopt;
        }
>>>>>>> db4dceaa
        auto fft =
            std::make_unique<FastFourierTransform<Displacement<ICRS>,
                                                  Instant,
                                                  1 << log2_number_of_samples>>(
                residuals, Δt);
        auto const mode = fft->Mode();
        Interval<Time> const period{2 * π * Radian / mode.max,
                                    2 * π * Radian / mode.min};
        LOG(INFO) << "period=" << period;
        auto const precise_mode = frequency_analysis::PreciseMode(
            mode, residual, apodization::Hann<EstrinEvaluator>(t_min, t_max));
        auto const precise_period = 2 * π * Radian / precise_mode;
        LOG(INFO) << "precise_period=" << precise_period;
        logger_.Append(
            "precisePeriods", precise_period, mathematica::ExpressIn(Second));
        return precise_mode;
      } else {
<<<<<<< HEAD
=======
        Length max_residual;
        for (int i = 0; i < 1 << log2_number_of_samples; ++i) {
          max_residual =
              std::max(max_residual, residual(t_min + i * Δt).Norm());
        }
        LOG(INFO) << "max_residual=" << max_residual
                  << (max_residual > acceptable_residual ? " ***" : "");
>>>>>>> db4dceaa
        return std::nullopt;
      }
    };

<<<<<<< HEAD
    frequency_analysis::IncrementalProjection<secular_degree>(
        piecewise_poisson_series,
        angular_frequency_calculator,
        apodization::Dirichlet<EstrinEvaluator>(t_min, t_max),
        t_min,
        t_max,
        periodic_degree,
        absl::StrCat(body, ",", interval_index),
        logger_);
  }
    logger_.Set("intervals", interval_index - 1);
  return nullptr;
=======
    return frequency_analysis::IncrementalProjection<
        aperiodic_approximation_degree, periodic_approximation_degree>(
        piecewise_poisson_series,
        angular_frequency_calculator,
        apodization::Dirichlet<EstrinEvaluator>(t_min, t_max),
        t_min, t_max);
>>>>>>> db4dceaa
  }

  mathematica::Logger logger_;
};

<<<<<<< HEAD
#define PRINCIPIA_COMPUTE_COMPACT_REPRESENTATION_CASE(                        \
    degree, approximation, trajectory)                                        \
  case degree: {                                                              \
    approximation = ComputeCompactRepresentation<(degree)>(trajectory, body); \
    break;                                                                    \
=======
#define PRINCIPIA_COMPUTE_COMPACT_REPRESENTATION_CASE(         \
    degree, approximation, trajectory)                         \
  case degree: {                                               \
    approximation = std::make_unique<                          \
        PoissonSeries<Displacement<ICRS>,                      \
                      std::max(aperiodic_approximation_degree, \
                               periodic_approximation_degree), \
                      EstrinEvaluator>>(                       \
        ComputeCompactRepresentation<(degree)>(trajectory));   \
    break;                                                     \
>>>>>>> db4dceaa
  }

#if !_DEBUG
TEST_F(AnalyticalSeriesTest, CompactRepresentation) {
  SolarSystem<ICRS> solar_system_at_j2000(
      SOLUTION_DIR / "astronomy" / "sol_gravity_model.proto.txt",
      SOLUTION_DIR / "astronomy" /
          "sol_initial_state_jd_2451545_000000000.proto.txt");

  // NOTE(phl): Keep these parameters aligned with
  // sol_numerics_blueprint.proto.txt.
  auto const ephemeris = solar_system_at_j2000.MakeEphemeris(
      /*accuracy_parameters=*/{/*fitting_tolerance=*/1 * Milli(Metre),
                               /*geopotential_tolerance=*/0x1p-24},
      Ephemeris<ICRS>::FixedStepParameters(
          SymmetricLinearMultistepIntegrator<QuinlanTremaine1990Order12,
                                             Position<ICRS>>(),
          /*step=*/10 * Minute));
<<<<<<< HEAD
  ephemeris->Prolong(solar_system_at_j2000.epoch() + 1 * JulianYear);

  for (auto const body : {"Moon",
                          "Io",
                          "Venus",
                          "Jupiter",
                          "Pluto",
                          "Phobos",
                          "Titan",
                          "Ariel"}) {
  auto const& io_trajectory =
      solar_system_at_j2000.trajectory(*ephemeris, body);
  int const io_piecewise_poisson_series_degree =
      io_trajectory.PiecewisePoissonSeriesDegree(io_trajectory.t_min(),
                                                 io_trajectory.t_max());
  std::unique_ptr<
      PoissonSeries<Displacement<ICRS>, secular_degree, EstrinEvaluator>>
      io_approximation;

  switch (io_piecewise_poisson_series_degree) {
    PRINCIPIA_COMPUTE_COMPACT_REPRESENTATION_CASE(
        3, io_approximation, io_trajectory);
    PRINCIPIA_COMPUTE_COMPACT_REPRESENTATION_CASE(
        4, io_approximation, io_trajectory);
    PRINCIPIA_COMPUTE_COMPACT_REPRESENTATION_CASE(
        5, io_approximation, io_trajectory);
    PRINCIPIA_COMPUTE_COMPACT_REPRESENTATION_CASE(
        6, io_approximation, io_trajectory);
    PRINCIPIA_COMPUTE_COMPACT_REPRESENTATION_CASE(
        7, io_approximation, io_trajectory);
    PRINCIPIA_COMPUTE_COMPACT_REPRESENTATION_CASE(
        8, io_approximation, io_trajectory);
    PRINCIPIA_COMPUTE_COMPACT_REPRESENTATION_CASE(
        9, io_approximation, io_trajectory);
    PRINCIPIA_COMPUTE_COMPACT_REPRESENTATION_CASE(
        10, io_approximation, io_trajectory);
    PRINCIPIA_COMPUTE_COMPACT_REPRESENTATION_CASE(
        11, io_approximation, io_trajectory);
    PRINCIPIA_COMPUTE_COMPACT_REPRESENTATION_CASE(
        12, io_approximation, io_trajectory);
    PRINCIPIA_COMPUTE_COMPACT_REPRESENTATION_CASE(
        13, io_approximation, io_trajectory);
    PRINCIPIA_COMPUTE_COMPACT_REPRESENTATION_CASE(
        14, io_approximation, io_trajectory);
    PRINCIPIA_COMPUTE_COMPACT_REPRESENTATION_CASE(
        15, io_approximation, io_trajectory);
    PRINCIPIA_COMPUTE_COMPACT_REPRESENTATION_CASE(
        16, io_approximation, io_trajectory);
    PRINCIPIA_COMPUTE_COMPACT_REPRESENTATION_CASE(
        17, io_approximation, io_trajectory);
    default:
      LOG(FATAL) << "Unexpected degree " << io_piecewise_poisson_series_degree;
  };
=======
  ephemeris->Prolong(solar_system_at_j2000.epoch() + 0.25 * JulianYear);

  for (auto const& celestial : {"Io", "Moon", "Phobos"}) {
    LOG(INFO) << "---------- " << celestial;
    auto const& celestial_trajectory =
        solar_system_at_j2000.trajectory(*ephemeris, celestial);
    int const celestial_piecewise_poisson_series_degree =
        celestial_trajectory.PiecewisePoissonSeriesDegree(
            celestial_trajectory.t_min(), celestial_trajectory.t_max());
    std::unique_ptr<PoissonSeries<Displacement<ICRS>,
                                  std::max(aperiodic_approximation_degree,
                                           periodic_approximation_degree),
                                  EstrinEvaluator>>
        celestial_approximation;

    switch (celestial_piecewise_poisson_series_degree) {
      PRINCIPIA_COMPUTE_COMPACT_REPRESENTATION_CASE(
          3, celestial_approximation, celestial_trajectory);
      PRINCIPIA_COMPUTE_COMPACT_REPRESENTATION_CASE(
          4, celestial_approximation, celestial_trajectory);
      PRINCIPIA_COMPUTE_COMPACT_REPRESENTATION_CASE(
          5, celestial_approximation, celestial_trajectory);
      PRINCIPIA_COMPUTE_COMPACT_REPRESENTATION_CASE(
          6, celestial_approximation, celestial_trajectory);
      PRINCIPIA_COMPUTE_COMPACT_REPRESENTATION_CASE(
          7, celestial_approximation, celestial_trajectory);
      PRINCIPIA_COMPUTE_COMPACT_REPRESENTATION_CASE(
          8, celestial_approximation, celestial_trajectory);
      PRINCIPIA_COMPUTE_COMPACT_REPRESENTATION_CASE(
          9, celestial_approximation, celestial_trajectory);
      PRINCIPIA_COMPUTE_COMPACT_REPRESENTATION_CASE(
          10, celestial_approximation, celestial_trajectory);
      PRINCIPIA_COMPUTE_COMPACT_REPRESENTATION_CASE(
          11, celestial_approximation, celestial_trajectory);
      PRINCIPIA_COMPUTE_COMPACT_REPRESENTATION_CASE(
          12, celestial_approximation, celestial_trajectory);
      PRINCIPIA_COMPUTE_COMPACT_REPRESENTATION_CASE(
          13, celestial_approximation, celestial_trajectory);
      PRINCIPIA_COMPUTE_COMPACT_REPRESENTATION_CASE(
          14, celestial_approximation, celestial_trajectory);
      PRINCIPIA_COMPUTE_COMPACT_REPRESENTATION_CASE(
          15, celestial_approximation, celestial_trajectory);
      PRINCIPIA_COMPUTE_COMPACT_REPRESENTATION_CASE(
          16, celestial_approximation, celestial_trajectory);
      PRINCIPIA_COMPUTE_COMPACT_REPRESENTATION_CASE(
          17, celestial_approximation, celestial_trajectory);
      default:
        LOG(FATAL) << "Unexpected degree "
                   << celestial_piecewise_poisson_series_degree;
    };

    logger_.Set(absl::StrCat("approximation", celestial),
                *celestial_approximation,
                mathematica::ExpressIn(Metre, Second, Radian));
>>>>>>> db4dceaa
  }
}
#endif

#undef PRINCIPIA_COMPUTE_COMPACT_REPRESENTATION_CASE

}  // namespace physics
}  // namespace principia<|MERGE_RESOLUTION|>--- conflicted
+++ resolved
@@ -51,19 +51,11 @@
 namespace apodization = numerics::apodization;
 namespace frequency_analysis = numerics::frequency_analysis;
 
-<<<<<<< HEAD
 static constexpr int log2_number_of_samples = 10;
 
 static constexpr int secular_degree = 5;
-static constexpr int periodic_degree = 5;
-static constexpr int number_of_frequencies = 15;
-=======
-static constexpr int aperiodic_approximation_degree = 5;
-static constexpr int periodic_approximation_degree = 3;
-static constexpr int log2_number_of_samples = 14;
-static constexpr int number_of_frequencies = 10;
-static constexpr Length acceptable_residual = 1 * Metre;
->>>>>>> db4dceaa
+static constexpr int periodic_degree = 1;
+static constexpr int number_of_frequencies = 30;
 
 class AnalyticalSeriesTest : public ::testing::Test {
  protected:
@@ -77,18 +69,11 @@
   }
 
   template<int degree>
-<<<<<<< HEAD
   std::unique_ptr<
-      PoissonSeries<Displacement<ICRS>, secular_degree, EstrinEvaluator>>
+      PoissonSeries<Displacement<ICRS>, std::max(secular_degree,
+                         periodic_degree), EstrinEvaluator>>
   ComputeCompactRepresentation(ContinuousTrajectory<ICRS> const& trajectory,
                                std::string const& body) {
-=======
-  PoissonSeries<Displacement<ICRS>,
-                std::max(aperiodic_approximation_degree,
-                         periodic_approximation_degree),
-                EstrinEvaluator>
-  ComputeCompactRepresentation(ContinuousTrajectory<ICRS> const& trajectory) {
->>>>>>> db4dceaa
     Instant const t_min = trajectory.t_min();
     Instant t_max = t_min + 80 * Minute;
     int interval_index = 1;
@@ -112,13 +97,6 @@
         for (int i = 0; i < 1 << log2_number_of_samples; ++i) {
           residuals.push_back(residual(t_min + i * Δt));
         }
-<<<<<<< HEAD
-=======
-        LOG(INFO) << "max_residual=" << max_residual;
-        if (max_residual < acceptable_residual) {
-          return std::nullopt;
-        }
->>>>>>> db4dceaa
         auto fft =
             std::make_unique<FastFourierTransform<Displacement<ICRS>,
                                                   Instant,
@@ -136,64 +114,31 @@
             "precisePeriods", precise_period, mathematica::ExpressIn(Second));
         return precise_mode;
       } else {
-<<<<<<< HEAD
-=======
-        Length max_residual;
-        for (int i = 0; i < 1 << log2_number_of_samples; ++i) {
-          max_residual =
-              std::max(max_residual, residual(t_min + i * Δt).Norm());
-        }
-        LOG(INFO) << "max_residual=" << max_residual
-                  << (max_residual > acceptable_residual ? " ***" : "");
->>>>>>> db4dceaa
         return std::nullopt;
       }
     };
 
-<<<<<<< HEAD
-    frequency_analysis::IncrementalProjection<secular_degree>(
+    frequency_analysis::IncrementalProjection<secular_degree, periodic_degree>(
         piecewise_poisson_series,
         angular_frequency_calculator,
         apodization::Dirichlet<EstrinEvaluator>(t_min, t_max),
         t_min,
         t_max,
-        periodic_degree,
         absl::StrCat(body, ",", interval_index),
         logger_);
   }
     logger_.Set("intervals", interval_index - 1);
   return nullptr;
-=======
-    return frequency_analysis::IncrementalProjection<
-        aperiodic_approximation_degree, periodic_approximation_degree>(
-        piecewise_poisson_series,
-        angular_frequency_calculator,
-        apodization::Dirichlet<EstrinEvaluator>(t_min, t_max),
-        t_min, t_max);
->>>>>>> db4dceaa
   }
 
   mathematica::Logger logger_;
 };
 
-<<<<<<< HEAD
 #define PRINCIPIA_COMPUTE_COMPACT_REPRESENTATION_CASE(                        \
     degree, approximation, trajectory)                                        \
   case degree: {                                                              \
     approximation = ComputeCompactRepresentation<(degree)>(trajectory, body); \
     break;                                                                    \
-=======
-#define PRINCIPIA_COMPUTE_COMPACT_REPRESENTATION_CASE(         \
-    degree, approximation, trajectory)                         \
-  case degree: {                                               \
-    approximation = std::make_unique<                          \
-        PoissonSeries<Displacement<ICRS>,                      \
-                      std::max(aperiodic_approximation_degree, \
-                               periodic_approximation_degree), \
-                      EstrinEvaluator>>(                       \
-        ComputeCompactRepresentation<(degree)>(trajectory));   \
-    break;                                                     \
->>>>>>> db4dceaa
   }
 
 #if !_DEBUG
@@ -212,7 +157,6 @@
           SymmetricLinearMultistepIntegrator<QuinlanTremaine1990Order12,
                                              Position<ICRS>>(),
           /*step=*/10 * Minute));
-<<<<<<< HEAD
   ephemeris->Prolong(solar_system_at_j2000.epoch() + 1 * JulianYear);
 
   for (auto const body : {"Moon",
@@ -266,62 +210,6 @@
     default:
       LOG(FATAL) << "Unexpected degree " << io_piecewise_poisson_series_degree;
   };
-=======
-  ephemeris->Prolong(solar_system_at_j2000.epoch() + 0.25 * JulianYear);
-
-  for (auto const& celestial : {"Io", "Moon", "Phobos"}) {
-    LOG(INFO) << "---------- " << celestial;
-    auto const& celestial_trajectory =
-        solar_system_at_j2000.trajectory(*ephemeris, celestial);
-    int const celestial_piecewise_poisson_series_degree =
-        celestial_trajectory.PiecewisePoissonSeriesDegree(
-            celestial_trajectory.t_min(), celestial_trajectory.t_max());
-    std::unique_ptr<PoissonSeries<Displacement<ICRS>,
-                                  std::max(aperiodic_approximation_degree,
-                                           periodic_approximation_degree),
-                                  EstrinEvaluator>>
-        celestial_approximation;
-
-    switch (celestial_piecewise_poisson_series_degree) {
-      PRINCIPIA_COMPUTE_COMPACT_REPRESENTATION_CASE(
-          3, celestial_approximation, celestial_trajectory);
-      PRINCIPIA_COMPUTE_COMPACT_REPRESENTATION_CASE(
-          4, celestial_approximation, celestial_trajectory);
-      PRINCIPIA_COMPUTE_COMPACT_REPRESENTATION_CASE(
-          5, celestial_approximation, celestial_trajectory);
-      PRINCIPIA_COMPUTE_COMPACT_REPRESENTATION_CASE(
-          6, celestial_approximation, celestial_trajectory);
-      PRINCIPIA_COMPUTE_COMPACT_REPRESENTATION_CASE(
-          7, celestial_approximation, celestial_trajectory);
-      PRINCIPIA_COMPUTE_COMPACT_REPRESENTATION_CASE(
-          8, celestial_approximation, celestial_trajectory);
-      PRINCIPIA_COMPUTE_COMPACT_REPRESENTATION_CASE(
-          9, celestial_approximation, celestial_trajectory);
-      PRINCIPIA_COMPUTE_COMPACT_REPRESENTATION_CASE(
-          10, celestial_approximation, celestial_trajectory);
-      PRINCIPIA_COMPUTE_COMPACT_REPRESENTATION_CASE(
-          11, celestial_approximation, celestial_trajectory);
-      PRINCIPIA_COMPUTE_COMPACT_REPRESENTATION_CASE(
-          12, celestial_approximation, celestial_trajectory);
-      PRINCIPIA_COMPUTE_COMPACT_REPRESENTATION_CASE(
-          13, celestial_approximation, celestial_trajectory);
-      PRINCIPIA_COMPUTE_COMPACT_REPRESENTATION_CASE(
-          14, celestial_approximation, celestial_trajectory);
-      PRINCIPIA_COMPUTE_COMPACT_REPRESENTATION_CASE(
-          15, celestial_approximation, celestial_trajectory);
-      PRINCIPIA_COMPUTE_COMPACT_REPRESENTATION_CASE(
-          16, celestial_approximation, celestial_trajectory);
-      PRINCIPIA_COMPUTE_COMPACT_REPRESENTATION_CASE(
-          17, celestial_approximation, celestial_trajectory);
-      default:
-        LOG(FATAL) << "Unexpected degree "
-                   << celestial_piecewise_poisson_series_degree;
-    };
-
-    logger_.Set(absl::StrCat("approximation", celestial),
-                *celestial_approximation,
-                mathematica::ExpressIn(Metre, Second, Radian));
->>>>>>> db4dceaa
   }
 }
 #endif
