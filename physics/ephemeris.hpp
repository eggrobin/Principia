--- conflicted
+++ resolved
@@ -190,13 +190,8 @@
 
   virtual Status last_severe_integration_status() const;
 
-<<<<<<< HEAD
-  // Prolongs the ephemeris up to at least |t|.  After a successful call,
-  // |t_max() >= t|.
-=======
   // Prolongs the ephemeris up to at least |t|.  Returns an error iff the thread
   // is stopped.  After a successful call, |t_max() >= t|.
->>>>>>> df98de81
   virtual Status Prolong(Instant const& t) EXCLUDES(lock_);
 
   // Asks the reanimator thread to asynchronously reconstruct the past so that
