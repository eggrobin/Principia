--- conflicted
+++ resolved
@@ -35,7 +35,6 @@
     <ClInclude Include="fingerprint2011.hpp">
       <Filter>Header Files</Filter>
     </ClInclude>
-<<<<<<< HEAD
     <ClInclude Include="hexadecimal.hpp">
       <Filter>Header Files</Filter>
     </ClInclude>
@@ -46,12 +45,12 @@
       <Filter>Header Files</Filter>
     </ClInclude>
     <ClInclude Include="buffer_body.hpp">
-=======
+      <Filter>Source Files</Filter>
+    </ClInclude>
     <ClInclude Include="monostable.hpp">
       <Filter>Header Files</Filter>
     </ClInclude>
     <ClInclude Include="monostable_body.hpp">
->>>>>>> b0c094b7
       <Filter>Source Files</Filter>
     </ClInclude>
   </ItemGroup>
