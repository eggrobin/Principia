﻿<?xml version="1.0" encoding="utf-8"?>
<Project DefaultTargets="Build" ToolsVersion="15.0" xmlns="http://schemas.microsoft.com/developer/msbuild/2003">
  <PropertyGroup Label="Globals">
    <ProjectGuid>{7B174B21-0837-4BEE-864E-08AD3C74046A}</ProjectGuid>
    <RootNamespace>benchmarks</RootNamespace>
  </PropertyGroup>
  <Import Project="$(SolutionDir)principia.props" />
  <ImportGroup Label="PropertySheets" Condition="'$(Configuration)|$(Platform)'=='Debug|x64'">
    <Import Project="..\third_party_zfp.props" />
  </ImportGroup>
  <ImportGroup Label="PropertySheets" Condition="'$(Configuration)|$(Platform)'=='Release_LLVM|x64'">
    <Import Project="..\third_party_zfp.props" />
  </ImportGroup>
  <ImportGroup Label="PropertySheets" Condition="'$(Configuration)|$(Platform)'=='Release|x64'">
    <Import Project="..\third_party_zfp.props" />
  </ImportGroup>
  <ItemGroup>
    <ClCompile Include="..\astronomy\standard_product_3.cpp" />
    <ClCompile Include="..\base\status.cpp" />
    <ClCompile Include="..\ksp_plugin\planetarium.cpp" />
<<<<<<< HEAD
    <ClCompile Include="cbrt.cpp" />
=======
    <ClCompile Include="..\numerics\cbrt.cpp" />
    <ClCompile Include="..\numerics\elliptic_integrals.cpp" />
    <ClCompile Include="..\numerics\elliptic_functions.cpp" />
    <ClCompile Include="..\numerics\fast_sin_cos_2π.cpp" />
    <ClCompile Include="..\physics\protector.cpp" />
    <ClCompile Include="apsides.cpp" />
>>>>>>> 16630e52
    <ClCompile Include="dynamic_frame.cpp" />
    <ClCompile Include="elliptic_integrals_benchmark.cpp" />
    <ClCompile Include="elliptic_functions_benchmark.cpp" />
    <ClCompile Include="embedded_explicit_runge_kutta_nyström_integrator.cpp" />
    <ClCompile Include="encoder.cpp" />
    <ClCompile Include="ephemeris.cpp" />
    <ClCompile Include="fast_sin_cos_2π_benchmark.cpp" />
    <ClCompile Include="geopotential.cpp" />
    <ClCompile Include="main.cpp" />
    <ClCompile Include="newhall.cpp" />
    <ClCompile Include="perspective.cpp" />
    <ClCompile Include="planetarium_plot_methods.cpp" />
    <ClCompile Include="polynomial.cpp" />
    <ClCompile Include="quantities.cpp" />
    <ClCompile Include="symplectic_runge_kutta_nyström_integrator.cpp" />
    <ClCompile Include="thread_pool.cpp" />
    <ClCompile Include="чебышёв_series.cpp" />
  </ItemGroup>
  <ItemGroup>
    <ClInclude Include="cbrt.hpp" />
    <ClInclude Include="quantities.hpp" />
    <ClInclude Include="quantities_body.hpp" />
  </ItemGroup>
</Project><|MERGE_RESOLUTION|>--- conflicted
+++ resolved
@@ -18,16 +18,13 @@
     <ClCompile Include="..\astronomy\standard_product_3.cpp" />
     <ClCompile Include="..\base\status.cpp" />
     <ClCompile Include="..\ksp_plugin\planetarium.cpp" />
-<<<<<<< HEAD
     <ClCompile Include="cbrt.cpp" />
-=======
     <ClCompile Include="..\numerics\cbrt.cpp" />
     <ClCompile Include="..\numerics\elliptic_integrals.cpp" />
     <ClCompile Include="..\numerics\elliptic_functions.cpp" />
     <ClCompile Include="..\numerics\fast_sin_cos_2π.cpp" />
     <ClCompile Include="..\physics\protector.cpp" />
     <ClCompile Include="apsides.cpp" />
->>>>>>> 16630e52
     <ClCompile Include="dynamic_frame.cpp" />
     <ClCompile Include="elliptic_integrals_benchmark.cpp" />
     <ClCompile Include="elliptic_functions_benchmark.cpp" />
