<<<<<<< HEAD
#pragma once

namespace principia {
namespace quantities {

template<int LengthExponent, int MassExponent, int TimeExponent,
         int CurrentExponent, int TemperatureExponent, int AmountExponent,
         int LuminousIntensityExponent, int WindingExponent,
         int AngleExponent, int SolidAngleExponent>
struct Dimensions {
  enum {
    Length            = LengthExponent,
    Mass              = MassExponent,
    Time              = TimeExponent,
    Current           = CurrentExponent,
    Temperature       = TemperatureExponent,
    Amount            = AmountExponent,
    LuminousIntensity = LuminousIntensityExponent,
    Winding           = WindingExponent,
    Angle             = AngleExponent,
    SolidAngle        = SolidAngleExponent
  };
};

namespace type_generators {
template<typename Q>
struct Collapse { typedef Q ResultType; };
template<>
struct Collapse<Quantity<NoDimensions>> { typedef Dimensionless ResultType; };
template<typename Left, typename Right>
struct ProductGenerator {
  enum {
    Length            = Left::Dimensions::Length + Right::Dimensions::Length,
    Mass              = Left::Dimensions::Mass + Right::Dimensions::Mass,
    Time              = Left::Dimensions::Time + Right::Dimensions::Time,
    Current           = Left::Dimensions::Current + Right::Dimensions::Current,
    Temperature       = Left::Dimensions::Temperature +
                        Right::Dimensions::Temperature,
    Amount            = Left::Dimensions::Amount + Right::Dimensions::Amount,
    LuminousIntensity = Left::Dimensions::LuminousIntensity +
                        Right:: Dimensions::LuminousIntensity,
    Winding           = Left::Dimensions::Winding + Right::Dimensions::Winding,
    Angle             = Left::Dimensions::Angle + Right::Dimensions::Angle,
    SolidAngle        = Left::Dimensions::SolidAngle +
                        Right::Dimensions::SolidAngle
  };
  typedef typename Collapse<
      Quantity<Dimensions<Length, Mass, Time, Current, Temperature, Amount,
                          LuminousIntensity, Winding, Angle,
                          SolidAngle>>>::ResultType ResultType;
};
template<typename Left>
struct ProductGenerator<Left, Dimensionless> { typedef Left ResultType; };
template<typename Right>
struct ProductGenerator<Dimensionless, Right> { typedef Right ResultType; };
template<>
struct ProductGenerator<Dimensionless, Dimensionless> {
 typedef Dimensionless ResultType;
};
template<typename Left, typename Right>
struct QuotientGenerator {
  enum {
    Length            = Left::Dimensions::Length - Right::Dimensions::Length,
    Mass              = Left::Dimensions::Mass - Right::Dimensions::Mass,
    Time              = Left::Dimensions::Time - Right::Dimensions::Time,
    Current           = Left::Dimensions::Current - Right::Dimensions::Current,
    Temperature       = Left::Dimensions::Temperature -
                        Right::Dimensions::Temperature,
    Amount            = Left::Dimensions::Amount - Right::Dimensions::Amount,
    LuminousIntensity = Left::Dimensions::LuminousIntensity -
                        Right:: Dimensions::LuminousIntensity,
    Winding           = Left::Dimensions::Winding - Right::Dimensions::Winding,
    Angle             = Left::Dimensions::Angle - Right::Dimensions::Angle,
    SolidAngle        = Left::Dimensions::SolidAngle -
                        Right::Dimensions::SolidAngle
  };
  typedef typename Collapse<
      Quantity<Dimensions<Length, Mass, Time, Current, Temperature, Amount,
                          LuminousIntensity, Winding, Angle,
                          SolidAngle>>>::ResultType ResultType;
};
template<typename Left>
struct QuotientGenerator<Left, Dimensionless> { typedef Left ResultType; };
template<>
struct QuotientGenerator<Dimensionless, Dimensionless> {
  typedef Dimensionless ResultType;
};
template<typename Right>
struct QuotientGenerator<Dimensionless, Right> {
  enum {
    Length            = -Right::Dimensions::Length,
    Mass              = -Right::Dimensions::Mass,
    Time              = -Right::Dimensions::Time,
    Current           = -Right::Dimensions::Current,
    Temperature       = -Right::Dimensions::Temperature,
    Amount            = -Right::Dimensions::Amount,
    LuminousIntensity = -Right::Dimensions::LuminousIntensity,
    Winding           = -Right::Dimensions::Winding,
    Angle             = -Right::Dimensions::Angle,
    SolidAngle        = -Right::Dimensions::SolidAngle
  };
  typedef Quantity<
      Dimensions<Length, Mass, Time, Current, Temperature, Amount,
                 LuminousIntensity, Winding, Angle, SolidAngle>> ResultType;
};
template<typename Q, int Exponent, typename>
struct PowerGenerator {};
template<typename Q, int Exponent>
struct PowerGenerator<Q, Exponent, Range<(Exponent > 1)>> {
  typedef Product<
      typename PowerGenerator<Q, Exponent - 1>::ResultType, Q> ResultType;
};
template<typename Q, int Exponent>
struct PowerGenerator<Q, Exponent, Range<(Exponent < 1)>>{
  typedef Quotient<
      typename PowerGenerator<Q, Exponent + 1>::ResultType, Q> ResultType;
};
template<typename Q, int Exponent>
struct PowerGenerator<Q, Exponent, Range<(Exponent == 1)>>{
  typedef Q ResultType;
};
}  // namespace type_generators
namespace factories {
inline Length Metres(Dimensionless const& number) { return Length(number); }
inline Mass Kilograms(Dimensionless const& number) { return Mass(number); }
inline Time Seconds(Dimensionless const& number) { return Time(number); }
inline Current Amperes(Dimensionless const& number) { return Current(number); }
inline Temperature Kelvins(Dimensionless const& number) {
  return Temperature(number);
}
inline Amount Moles(Dimensionless const& number) { return Amount(number); }
inline LuminousIntensity Candelas(Dimensionless const& number) {
 return LuminousIntensity(number);
}
inline Winding Cycles(Dimensionless const& number) { return Winding(number); }
inline Angle Radians(Dimensionless const& number) { return Angle(number); }
inline SolidAngle Steradians(Dimensionless const& number) {
  return SolidAngle(number);
}
}  // namespace factories

template<typename D>
inline Quantity<D>::Quantity() : magnitude_(0) {}

template<typename D>
template<int Exponent>
Exponentiation<Quantity<D>, Exponent> Quantity<D>::Pow() const {
  return Exponentiation<Quantity<D>,
                        Exponent>(magnitude_.Pow(Exponent));
}

template<typename D>
inline Quantity<D>::Quantity(Dimensionless const& magnitude)
    : magnitude_(magnitude) {}

#pragma region Additive group
template<typename D>
inline Quantity<D> operator+(Quantity<D> const& right) {
  return Quantity<D>(+right.magnitude_);
}
template<typename D>
inline Quantity<D> operator-(Quantity<D> const& right) {
  return Quantity<D>(-right.magnitude_);
}
template<typename D>
inline Quantity<D> operator+(Quantity<D> const& left,
                             Quantity<D> const& right) {
  return Quantity<D>(left.magnitude_ + right.magnitude_);
}
template<typename D>
inline Quantity<D> operator-(Quantity<D> const& left,
                             Quantity<D> const& right) {
  return Quantity<D>(left.magnitude_ - right.magnitude_);
}
#pragma endregion
#pragma region Multiplicative group
template<typename DLeft, typename DRight>
inline Product <typename Quantity<DLeft>, typename Quantity <DRight>>
operator*(Quantity<DLeft> const& left,
          Quantity<DRight> const& right) {
  return Product<typename Quantity<DLeft>,
                 typename Quantity<DRight>>(left.magnitude_ *
                                             right.magnitude_);
}
template<typename DLeft, typename DRight>
inline Quotient<typename Quantity<DLeft>, typename Quantity <DRight>>
operator/(Quantity<DLeft> const& left,
          Quantity<DRight> const& right) {
  return Quotient<typename Quantity<DLeft>,
                  typename Quantity<DRight>>(left.magnitude_ /
                                              right.magnitude_);
}
template<typename D>
inline Quantity<D> operator*(Quantity<D> const& left,
                             Dimensionless const& right) {
  return Quantity<D>(left.magnitude_ * right);
}
template<typename D>
inline Quantity<D> operator*(Dimensionless const& left,
                             Quantity<D> const& right) {
  return Quantity<D>(left * right.magnitude_);
}
template<typename D>
inline Quantity<D> operator/(Quantity<D> const& left,
                             Dimensionless const& right) {
  return Quantity<D>(left.magnitude_ / right);
}
template<typename D>
inline Inverse<Quantity<D>> operator/(Dimensionless const& left,
                                      Quantity<D> const& right) {
  return Inverse<Quantity<D>>(left / right.magnitude_);
}
#pragma endregion
#pragma region Assigment operators
template<typename D>
inline void operator+=(Quantity<D>& left, Quantity<D> const& right) {
  left = left + right;
}
template<typename D>
inline void operator-=(Quantity<D>& left, Quantity<D> const& right) {
  left = left - right;
}
template<typename D>
inline void operator*=(Quantity<D>& left, Dimensionless const& right) {
  left = left * right;
}
template<typename D>
inline void operator/=(Quantity<D>& left, Dimensionless const& right) {
  left = left / right;
}
#pragma endregion
#pragma region Comparison operators
template<typename D>
inline bool operator>(Quantity<D> const& left, Quantity<D> const& right) {
  return left.magnitude_ > right.magnitude_;
}
template<typename D>
inline bool operator<(Quantity<D> const& left, Quantity<D> const& right) {
  return left.magnitude_ < right.magnitude_;
}
template<typename D>
inline bool operator>=(Quantity<D> const& left, Quantity<D> const& right) {
  return left.magnitude_ >= right.magnitude_;
}
template<typename D>
inline bool operator<=(Quantity<D> const& left, Quantity<D> const& right) {
  return left.magnitude_ <= right.magnitude_;
}
template<typename D>
inline bool operator==(Quantity<D> const& left, Quantity<D> const& right) {
  return left.magnitude_ == right.magnitude_;
}
template<typename D>
inline bool operator!=(Quantity<D> const& left, Quantity<D> const& right) {
  return left.magnitude_ != right.magnitude_;
}
#pragma endregion

template<typename D>
inline Quantity<D> Abs(Quantity<D> const& quantity) {
  return Quantity<D>(Abs(quantity.magnitude_));
}

template<typename D>
inline std::wstring ToString(Quantity<D> const& quantity,
                             unsigned char const precision) {
  return ToString(quantity.magnitude_, precision) +
    (D::Length            != 0 ? L" m^" + std::to_wstring(D::Length) : L"") +
    (D::Mass              != 0 ? L" kg^" + std::to_wstring(D::Mass) : L"") +
    (D::Time              != 0 ? L" s^" + std::to_wstring(D::Time) : L"") +
    (D::Current           != 0 ? L" A^" + std::to_wstring(D::Current) : L"") +
    (D::Temperature       != 0 ? L" K^" + std::to_wstring(D::Temperature)
                               : L"") +
    (D::Amount            != 0 ? L" mol^" + std::to_wstring(D::Amount) : L"") +
    (D::LuminousIntensity != 0 ? L" cd^" + std::to_wstring(D::LuminousIntensity)
                               : L"") +
    (D::Winding           != 0 ? L" cycle^" + std::to_wstring(D::Winding)
                               : L"") +
    (D::Angle             != 0 ? L" rad^" + std::to_wstring(D::Angle) : L"") +
    (D::SolidAngle        != 0 ? L" sr^" + std::to_wstring(D::SolidAngle)
                               : L"");
}
}  // namespace quantities
}  // namespace principia
=======
#pragma once

#include <string>

namespace principia {
namespace quantities {

template<int LengthExponent, int MassExponent, int TimeExponent,
         int CurrentExponent, int TemperatureExponent, int AmountExponent,
         int LuminousIntensityExponent, int WindingExponent,
         int AngleExponent, int SolidAngleExponent>
struct Dimensions {
  enum {
    Length            = LengthExponent,
    Mass              = MassExponent,
    Time              = TimeExponent,
    Current           = CurrentExponent,
    Temperature       = TemperatureExponent,
    Amount            = AmountExponent,
    LuminousIntensity = LuminousIntensityExponent,
    Winding           = WindingExponent,
    Angle             = AngleExponent,
    SolidAngle        = SolidAngleExponent
  };
};

namespace type_generators {
template<typename Q>
struct Collapse { typedef Q ResultType; };
template<>
struct Collapse<Quantity<NoDimensions>> { typedef Dimensionless ResultType; };
template<typename Left, typename Right>
struct ProductGenerator {
  enum {
    Length            = Left::Dimensions::Length + Right::Dimensions::Length,
    Mass              = Left::Dimensions::Mass + Right::Dimensions::Mass,
    Time              = Left::Dimensions::Time + Right::Dimensions::Time,
    Current           = Left::Dimensions::Current + Right::Dimensions::Current,
    Temperature       = Left::Dimensions::Temperature +
                        Right::Dimensions::Temperature,
    Amount            = Left::Dimensions::Amount + Right::Dimensions::Amount,
    LuminousIntensity = Left::Dimensions::LuminousIntensity +
                        Right:: Dimensions::LuminousIntensity,
    Winding           = Left::Dimensions::Winding + Right::Dimensions::Winding,
    Angle             = Left::Dimensions::Angle + Right::Dimensions::Angle,
    SolidAngle        = Left::Dimensions::SolidAngle +
                        Right::Dimensions::SolidAngle
  };
  typedef typename Collapse<
      Quantity<Dimensions<Length, Mass, Time, Current, Temperature, Amount,
                          LuminousIntensity, Winding, Angle,
                          SolidAngle>>>::ResultType ResultType;
};
template<typename Left>
struct ProductGenerator<Left, Dimensionless> { typedef Left ResultType; };
template<typename Right>
struct ProductGenerator<Dimensionless, Right> { typedef Right ResultType; };
template<>
struct ProductGenerator<Dimensionless, Dimensionless> {
 typedef Dimensionless ResultType;
};
template<typename Left, typename Right>
struct QuotientGenerator {
  enum {
    Length            = Left::Dimensions::Length - Right::Dimensions::Length,
    Mass              = Left::Dimensions::Mass - Right::Dimensions::Mass,
    Time              = Left::Dimensions::Time - Right::Dimensions::Time,
    Current           = Left::Dimensions::Current - Right::Dimensions::Current,
    Temperature       = Left::Dimensions::Temperature -
                        Right::Dimensions::Temperature,
    Amount            = Left::Dimensions::Amount - Right::Dimensions::Amount,
    LuminousIntensity = Left::Dimensions::LuminousIntensity -
                        Right:: Dimensions::LuminousIntensity,
    Winding           = Left::Dimensions::Winding - Right::Dimensions::Winding,
    Angle             = Left::Dimensions::Angle - Right::Dimensions::Angle,
    SolidAngle        = Left::Dimensions::SolidAngle -
                        Right::Dimensions::SolidAngle
  };
  typedef typename Collapse<
      Quantity<Dimensions<Length, Mass, Time, Current, Temperature, Amount,
                          LuminousIntensity, Winding, Angle,
                          SolidAngle>>>::ResultType ResultType;
};
template<typename Left>
struct QuotientGenerator<Left, Dimensionless> { typedef Left ResultType; };
template<>
struct QuotientGenerator<Dimensionless, Dimensionless> {
  typedef Dimensionless ResultType;
};
template<typename Right>
struct QuotientGenerator<Dimensionless, Right> {
  enum {
    Length            = -Right::Dimensions::Length,
    Mass              = -Right::Dimensions::Mass,
    Time              = -Right::Dimensions::Time,
    Current           = -Right::Dimensions::Current,
    Temperature       = -Right::Dimensions::Temperature,
    Amount            = -Right::Dimensions::Amount,
    LuminousIntensity = -Right::Dimensions::LuminousIntensity,
    Winding           = -Right::Dimensions::Winding,
    Angle             = -Right::Dimensions::Angle,
    SolidAngle        = -Right::Dimensions::SolidAngle
  };
  typedef Quantity<
      Dimensions<Length, Mass, Time, Current, Temperature, Amount,
                 LuminousIntensity, Winding, Angle, SolidAngle>> ResultType;
};
template<typename Q, int Exponent, typename>
struct PowerGenerator {};
template<typename Q, int Exponent>
struct PowerGenerator<Q, Exponent, Range<(Exponent > 1)>> {
  typedef Product<
      typename PowerGenerator<Q, Exponent - 1>::ResultType, Q> ResultType;
};
template<typename Q, int Exponent>
struct PowerGenerator<Q, Exponent, Range<(Exponent < 1)>>{
  typedef Quotient<
      typename PowerGenerator<Q, Exponent + 1>::ResultType, Q> ResultType;
};
template<typename Q, int Exponent>
struct PowerGenerator<Q, Exponent, Range<(Exponent == 1)>>{
  typedef Q ResultType;
};
}  // namespace type_generators
namespace factories {
inline Length Metres(Dimensionless const& number) { return Length(number); }
inline Mass Kilograms(Dimensionless const& number) { return Mass(number); }
inline Time Seconds(Dimensionless const& number) { return Time(number); }
inline Current Amperes(Dimensionless const& number) { return Current(number); }
inline Temperature Kelvins(Dimensionless const& number) {
  return Temperature(number);
}
inline Amount Moles(Dimensionless const& number) { return Amount(number); }
inline LuminousIntensity Candelas(Dimensionless const& number) {
 return LuminousIntensity(number);
}
inline Winding Cycles(Dimensionless const& number) { return Winding(number); }
inline Angle Radians(Dimensionless const& number) { return Angle(number); }
inline SolidAngle Steradians(Dimensionless const& number) {
  return SolidAngle(number);
}
}  // namespace factories
template<typename D>
template<int Exponent>
Exponentiation<Quantity<D>, Exponent> Quantity<D>::Pow() const {
  return Exponentiation<Quantity<D>,
                        Exponent>(magnitude_.Pow(Exponent));
}

template<typename D>
inline Quantity<D>::Quantity(Dimensionless const& magnitude)
    : magnitude_(magnitude) {}

#pragma region Additive group
template<typename D>
inline Quantity<D> operator+(Quantity<D> const& right) {
  return Quantity<D>(+right.magnitude_);
}
template<typename D>
inline Quantity<D> operator-(Quantity<D> const& right) {
  return Quantity<D>(-right.magnitude_);
}
template<typename D>
inline Quantity<D> operator+(Quantity<D> const& left,
                             Quantity<D> const& right) {
  return Quantity<D>(left.magnitude_ + right.magnitude_);
}
template<typename D>
inline Quantity<D> operator-(Quantity<D> const& left,
                             Quantity<D> const& right) {
  return Quantity<D>(left.magnitude_ - right.magnitude_);
}
#pragma endregion
#pragma region Multiplicative group
template<typename DLeft, typename DRight>
inline Product <typename Quantity<DLeft>, typename Quantity <DRight>>
operator*(Quantity<DLeft> const& left,
          Quantity<DRight> const& right) {
  return Product<typename Quantity<DLeft>,
                 typename Quantity<DRight>>(left.magnitude_ *
                                             right.magnitude_);
}
template<typename DLeft, typename DRight>
inline Quotient<typename Quantity<DLeft>, typename Quantity <DRight>>
operator/(Quantity<DLeft> const& left,
          Quantity<DRight> const& right) {
  return Quotient<typename Quantity<DLeft>,
                  typename Quantity<DRight>>(left.magnitude_ /
                                              right.magnitude_);
}
template<typename D>
inline Quantity<D> operator*(Quantity<D> const& left,
                             Dimensionless const& right) {
  return Quantity<D>(left.magnitude_ * right);
}
template<typename D>
inline Quantity<D> operator*(Dimensionless const& left,
                             Quantity<D> const& right) {
  return Quantity<D>(left * right.magnitude_);
}
template<typename D>
inline Quantity<D> operator/(Quantity<D> const& left,
                             Dimensionless const& right) {
  return Quantity<D>(left.magnitude_ / right);
}
template<typename D>
inline Inverse<Quantity<D>> operator/(Dimensionless const& left,
                                      Quantity<D> const& right) {
  return Inverse<Quantity<D>>(left / right.magnitude_);
}
#pragma endregion
#pragma region Assigment operators
template<typename D>
inline void operator+=(Quantity<D>& left, Quantity<D> const& right) {
  left = left + right;
}
template<typename D>
inline void operator-=(Quantity<D>& left, Quantity<D> const& right) {
  left = left - right;
}
template<typename D>
inline void operator*=(Quantity<D>& left, Dimensionless const& right) {
  left = left * right;
}
template<typename D>
inline void operator/=(Quantity<D>& left, Dimensionless const& right) {
  left = left / right;
}
#pragma endregion
#pragma region Comparison operators
template<typename D>
inline bool operator>(Quantity<D> const& left, Quantity<D> const& right) {
  return left.magnitude_ > right.magnitude_;
}
template<typename D>
inline bool operator<(Quantity<D> const& left, Quantity<D> const& right) {
  return left.magnitude_ < right.magnitude_;
}
template<typename D>
inline bool operator>=(Quantity<D> const& left, Quantity<D> const& right) {
  return left.magnitude_ >= right.magnitude_;
}
template<typename D>
inline bool operator<=(Quantity<D> const& left, Quantity<D> const& right) {
  return left.magnitude_ <= right.magnitude_;
}
template<typename D>
inline bool operator==(Quantity<D> const& left, Quantity<D> const& right) {
  return left.magnitude_ == right.magnitude_;
}
template<typename D>
inline bool operator!=(Quantity<D> const& left, Quantity<D> const& right) {
  return left.magnitude_ != right.magnitude_;
}
#pragma endregion

template<typename D>
inline Quantity<D> Abs(Quantity<D> const& quantity) {
  return Quantity<D>(Abs(quantity.magnitude_));
}

inline std::wstring FormatUnit(std::wstring const& name, int const exponent) {
  switch(exponent) {
    case 0:
      return L"";
      break;
    case 1:
      return name;
    default:
      return L" " + name + L"^" + std::to_wstring(exponent);
  }
}

template<typename D>
inline std::wstring ToString(Quantity<D> const& quantity,
                             unsigned char const precision) {
  return ToString(quantity.magnitude_, precision) +
      FormatUnit(L"m", D::Length) + FormatUnit(L"kg", D::Mass) +
      FormatUnit(L"s", D::Time) + FormatUnit(L"A", D::Current) +
      FormatUnit(L"K", D::Temperature) + FormatUnit(L"mol", D::Amount) +
      FormatUnit(L"cd", D::LuminousIntensity) +
      FormatUnit(L"cycle", D::Winding) + FormatUnit(L"rad", D::Angle) +
      FormatUnit(L"sr", D::SolidAngle);
  }
  }  // namespace quantities
  }  // namespace principia
>>>>>>> a28cfbba
<|MERGE_RESOLUTION|>--- conflicted
+++ resolved
@@ -1,5 +1,6 @@
-<<<<<<< HEAD
 #pragma once
+
+#include <string>
 
 namespace principia {
 namespace quantities {
@@ -139,293 +140,10 @@
   return SolidAngle(number);
 }
 }  // namespace factories
-
-template<typename D>
-inline Quantity<D>::Quantity() : magnitude_(0) {}
-
-template<typename D>
-template<int Exponent>
-Exponentiation<Quantity<D>, Exponent> Quantity<D>::Pow() const {
-  return Exponentiation<Quantity<D>,
-                        Exponent>(magnitude_.Pow(Exponent));
-}
-
-template<typename D>
-inline Quantity<D>::Quantity(Dimensionless const& magnitude)
-    : magnitude_(magnitude) {}
-
-#pragma region Additive group
-template<typename D>
-inline Quantity<D> operator+(Quantity<D> const& right) {
-  return Quantity<D>(+right.magnitude_);
-}
-template<typename D>
-inline Quantity<D> operator-(Quantity<D> const& right) {
-  return Quantity<D>(-right.magnitude_);
-}
-template<typename D>
-inline Quantity<D> operator+(Quantity<D> const& left,
-                             Quantity<D> const& right) {
-  return Quantity<D>(left.magnitude_ + right.magnitude_);
-}
-template<typename D>
-inline Quantity<D> operator-(Quantity<D> const& left,
-                             Quantity<D> const& right) {
-  return Quantity<D>(left.magnitude_ - right.magnitude_);
-}
-#pragma endregion
-#pragma region Multiplicative group
-template<typename DLeft, typename DRight>
-inline Product <typename Quantity<DLeft>, typename Quantity <DRight>>
-operator*(Quantity<DLeft> const& left,
-          Quantity<DRight> const& right) {
-  return Product<typename Quantity<DLeft>,
-                 typename Quantity<DRight>>(left.magnitude_ *
-                                             right.magnitude_);
-}
-template<typename DLeft, typename DRight>
-inline Quotient<typename Quantity<DLeft>, typename Quantity <DRight>>
-operator/(Quantity<DLeft> const& left,
-          Quantity<DRight> const& right) {
-  return Quotient<typename Quantity<DLeft>,
-                  typename Quantity<DRight>>(left.magnitude_ /
-                                              right.magnitude_);
-}
-template<typename D>
-inline Quantity<D> operator*(Quantity<D> const& left,
-                             Dimensionless const& right) {
-  return Quantity<D>(left.magnitude_ * right);
-}
-template<typename D>
-inline Quantity<D> operator*(Dimensionless const& left,
-                             Quantity<D> const& right) {
-  return Quantity<D>(left * right.magnitude_);
-}
-template<typename D>
-inline Quantity<D> operator/(Quantity<D> const& left,
-                             Dimensionless const& right) {
-  return Quantity<D>(left.magnitude_ / right);
-}
-template<typename D>
-inline Inverse<Quantity<D>> operator/(Dimensionless const& left,
-                                      Quantity<D> const& right) {
-  return Inverse<Quantity<D>>(left / right.magnitude_);
-}
-#pragma endregion
-#pragma region Assigment operators
-template<typename D>
-inline void operator+=(Quantity<D>& left, Quantity<D> const& right) {
-  left = left + right;
-}
-template<typename D>
-inline void operator-=(Quantity<D>& left, Quantity<D> const& right) {
-  left = left - right;
-}
-template<typename D>
-inline void operator*=(Quantity<D>& left, Dimensionless const& right) {
-  left = left * right;
-}
-template<typename D>
-inline void operator/=(Quantity<D>& left, Dimensionless const& right) {
-  left = left / right;
-}
-#pragma endregion
-#pragma region Comparison operators
-template<typename D>
-inline bool operator>(Quantity<D> const& left, Quantity<D> const& right) {
-  return left.magnitude_ > right.magnitude_;
-}
-template<typename D>
-inline bool operator<(Quantity<D> const& left, Quantity<D> const& right) {
-  return left.magnitude_ < right.magnitude_;
-}
-template<typename D>
-inline bool operator>=(Quantity<D> const& left, Quantity<D> const& right) {
-  return left.magnitude_ >= right.magnitude_;
-}
-template<typename D>
-inline bool operator<=(Quantity<D> const& left, Quantity<D> const& right) {
-  return left.magnitude_ <= right.magnitude_;
-}
-template<typename D>
-inline bool operator==(Quantity<D> const& left, Quantity<D> const& right) {
-  return left.magnitude_ == right.magnitude_;
-}
-template<typename D>
-inline bool operator!=(Quantity<D> const& left, Quantity<D> const& right) {
-  return left.magnitude_ != right.magnitude_;
-}
-#pragma endregion
-
-template<typename D>
-inline Quantity<D> Abs(Quantity<D> const& quantity) {
-  return Quantity<D>(Abs(quantity.magnitude_));
-}
-
-template<typename D>
-inline std::wstring ToString(Quantity<D> const& quantity,
-                             unsigned char const precision) {
-  return ToString(quantity.magnitude_, precision) +
-    (D::Length            != 0 ? L" m^" + std::to_wstring(D::Length) : L"") +
-    (D::Mass              != 0 ? L" kg^" + std::to_wstring(D::Mass) : L"") +
-    (D::Time              != 0 ? L" s^" + std::to_wstring(D::Time) : L"") +
-    (D::Current           != 0 ? L" A^" + std::to_wstring(D::Current) : L"") +
-    (D::Temperature       != 0 ? L" K^" + std::to_wstring(D::Temperature)
-                               : L"") +
-    (D::Amount            != 0 ? L" mol^" + std::to_wstring(D::Amount) : L"") +
-    (D::LuminousIntensity != 0 ? L" cd^" + std::to_wstring(D::LuminousIntensity)
-                               : L"") +
-    (D::Winding           != 0 ? L" cycle^" + std::to_wstring(D::Winding)
-                               : L"") +
-    (D::Angle             != 0 ? L" rad^" + std::to_wstring(D::Angle) : L"") +
-    (D::SolidAngle        != 0 ? L" sr^" + std::to_wstring(D::SolidAngle)
-                               : L"");
-}
-}  // namespace quantities
-}  // namespace principia
-=======
-#pragma once
-
-#include <string>
-
-namespace principia {
-namespace quantities {
-
-template<int LengthExponent, int MassExponent, int TimeExponent,
-         int CurrentExponent, int TemperatureExponent, int AmountExponent,
-         int LuminousIntensityExponent, int WindingExponent,
-         int AngleExponent, int SolidAngleExponent>
-struct Dimensions {
-  enum {
-    Length            = LengthExponent,
-    Mass              = MassExponent,
-    Time              = TimeExponent,
-    Current           = CurrentExponent,
-    Temperature       = TemperatureExponent,
-    Amount            = AmountExponent,
-    LuminousIntensity = LuminousIntensityExponent,
-    Winding           = WindingExponent,
-    Angle             = AngleExponent,
-    SolidAngle        = SolidAngleExponent
-  };
-};
-
-namespace type_generators {
-template<typename Q>
-struct Collapse { typedef Q ResultType; };
-template<>
-struct Collapse<Quantity<NoDimensions>> { typedef Dimensionless ResultType; };
-template<typename Left, typename Right>
-struct ProductGenerator {
-  enum {
-    Length            = Left::Dimensions::Length + Right::Dimensions::Length,
-    Mass              = Left::Dimensions::Mass + Right::Dimensions::Mass,
-    Time              = Left::Dimensions::Time + Right::Dimensions::Time,
-    Current           = Left::Dimensions::Current + Right::Dimensions::Current,
-    Temperature       = Left::Dimensions::Temperature +
-                        Right::Dimensions::Temperature,
-    Amount            = Left::Dimensions::Amount + Right::Dimensions::Amount,
-    LuminousIntensity = Left::Dimensions::LuminousIntensity +
-                        Right:: Dimensions::LuminousIntensity,
-    Winding           = Left::Dimensions::Winding + Right::Dimensions::Winding,
-    Angle             = Left::Dimensions::Angle + Right::Dimensions::Angle,
-    SolidAngle        = Left::Dimensions::SolidAngle +
-                        Right::Dimensions::SolidAngle
-  };
-  typedef typename Collapse<
-      Quantity<Dimensions<Length, Mass, Time, Current, Temperature, Amount,
-                          LuminousIntensity, Winding, Angle,
-                          SolidAngle>>>::ResultType ResultType;
-};
-template<typename Left>
-struct ProductGenerator<Left, Dimensionless> { typedef Left ResultType; };
-template<typename Right>
-struct ProductGenerator<Dimensionless, Right> { typedef Right ResultType; };
-template<>
-struct ProductGenerator<Dimensionless, Dimensionless> {
- typedef Dimensionless ResultType;
-};
-template<typename Left, typename Right>
-struct QuotientGenerator {
-  enum {
-    Length            = Left::Dimensions::Length - Right::Dimensions::Length,
-    Mass              = Left::Dimensions::Mass - Right::Dimensions::Mass,
-    Time              = Left::Dimensions::Time - Right::Dimensions::Time,
-    Current           = Left::Dimensions::Current - Right::Dimensions::Current,
-    Temperature       = Left::Dimensions::Temperature -
-                        Right::Dimensions::Temperature,
-    Amount            = Left::Dimensions::Amount - Right::Dimensions::Amount,
-    LuminousIntensity = Left::Dimensions::LuminousIntensity -
-                        Right:: Dimensions::LuminousIntensity,
-    Winding           = Left::Dimensions::Winding - Right::Dimensions::Winding,
-    Angle             = Left::Dimensions::Angle - Right::Dimensions::Angle,
-    SolidAngle        = Left::Dimensions::SolidAngle -
-                        Right::Dimensions::SolidAngle
-  };
-  typedef typename Collapse<
-      Quantity<Dimensions<Length, Mass, Time, Current, Temperature, Amount,
-                          LuminousIntensity, Winding, Angle,
-                          SolidAngle>>>::ResultType ResultType;
-};
-template<typename Left>
-struct QuotientGenerator<Left, Dimensionless> { typedef Left ResultType; };
-template<>
-struct QuotientGenerator<Dimensionless, Dimensionless> {
-  typedef Dimensionless ResultType;
-};
-template<typename Right>
-struct QuotientGenerator<Dimensionless, Right> {
-  enum {
-    Length            = -Right::Dimensions::Length,
-    Mass              = -Right::Dimensions::Mass,
-    Time              = -Right::Dimensions::Time,
-    Current           = -Right::Dimensions::Current,
-    Temperature       = -Right::Dimensions::Temperature,
-    Amount            = -Right::Dimensions::Amount,
-    LuminousIntensity = -Right::Dimensions::LuminousIntensity,
-    Winding           = -Right::Dimensions::Winding,
-    Angle             = -Right::Dimensions::Angle,
-    SolidAngle        = -Right::Dimensions::SolidAngle
-  };
-  typedef Quantity<
-      Dimensions<Length, Mass, Time, Current, Temperature, Amount,
-                 LuminousIntensity, Winding, Angle, SolidAngle>> ResultType;
-};
-template<typename Q, int Exponent, typename>
-struct PowerGenerator {};
-template<typename Q, int Exponent>
-struct PowerGenerator<Q, Exponent, Range<(Exponent > 1)>> {
-  typedef Product<
-      typename PowerGenerator<Q, Exponent - 1>::ResultType, Q> ResultType;
-};
-template<typename Q, int Exponent>
-struct PowerGenerator<Q, Exponent, Range<(Exponent < 1)>>{
-  typedef Quotient<
-      typename PowerGenerator<Q, Exponent + 1>::ResultType, Q> ResultType;
-};
-template<typename Q, int Exponent>
-struct PowerGenerator<Q, Exponent, Range<(Exponent == 1)>>{
-  typedef Q ResultType;
-};
-}  // namespace type_generators
-namespace factories {
-inline Length Metres(Dimensionless const& number) { return Length(number); }
-inline Mass Kilograms(Dimensionless const& number) { return Mass(number); }
-inline Time Seconds(Dimensionless const& number) { return Time(number); }
-inline Current Amperes(Dimensionless const& number) { return Current(number); }
-inline Temperature Kelvins(Dimensionless const& number) {
-  return Temperature(number);
-}
-inline Amount Moles(Dimensionless const& number) { return Amount(number); }
-inline LuminousIntensity Candelas(Dimensionless const& number) {
- return LuminousIntensity(number);
-}
-inline Winding Cycles(Dimensionless const& number) { return Winding(number); }
-inline Angle Radians(Dimensionless const& number) { return Angle(number); }
-inline SolidAngle Steradians(Dimensionless const& number) {
-  return SolidAngle(number);
-}
-}  // namespace factories
+
+template<typename D>
+inline Quantity<D>::Quantity() : magnitude_(0) {}
+
 template<typename D>
 template<int Exponent>
 Exponentiation<Quantity<D>, Exponent> Quantity<D>::Pow() const {
@@ -567,7 +285,6 @@
       FormatUnit(L"cd", D::LuminousIntensity) +
       FormatUnit(L"cycle", D::Winding) + FormatUnit(L"rad", D::Angle) +
       FormatUnit(L"sr", D::SolidAngle);
-  }
-  }  // namespace quantities
-  }  // namespace principia
->>>>>>> a28cfbba
+}
+}  // namespace quantities
+}  // namespace principia