--- conflicted
+++ resolved
@@ -114,19 +114,6 @@
       serialization::FixedStepSizeIntegrator const& message);
 
  protected:
-<<<<<<< HEAD
-  // For convenience, deserialization is an instance member of the |Integrator|,
-  // not a static member of the |Instance|.  Which makes sense if you see
-  // |Integrator| as a factory for |Instance|.
-  //virtual not_null<std::unique_ptr<typename Integrator<ODE>::Instance>>
-  //ReadFromMessage(
-  //    serialization::FixedStepSizeIntegratorInstance const& message,
-  //    IntegrationProblem<ODE> const& problem,
-  //    AppendState const& append_state,
-  //    Time const& step) const = 0;
-
-=======
->>>>>>> ee88d4a7
   FixedStepSizeIntegrator() = default;
 };
 
