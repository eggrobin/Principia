﻿#pragma once

#include <vector>

#include "base/not_null.hpp"
#include "geometry/named_quantities.hpp"
#include "integrators/ordinary_differential_equations.hpp"
#include "ksp_plugin/burn.hpp"
#include "ksp_plugin/frames.hpp"
#include "ksp_plugin/manœuvre.hpp"
#include "physics/discrete_trajectory.hpp"
#include "physics/ephemeris.hpp"
#include "quantities/named_quantities.hpp"
#include "quantities/quantities.hpp"

namespace principia {

using base::not_null;
using geometry::Instant;
using integrators::AdaptiveStepSizeIntegrator;
using physics::DiscreteTrajectory;
using physics::UniqueDiscreteTrajectory;
using physics::Ephemeris;
using quantities::Length;
using quantities::Mass;
using quantities::Speed;

namespace ksp_plugin {

// A stack of |Burn|s that manages a chain of trajectories obtained by executing
// the corresponding |NavigationManœuvre|s.
class FlightPlan {
 public:
  // Creates a |FlightPlan| with no burns whose chain of trajectories is forked
  // from |root| at the latest time prior to |initial_time|, and which starts
  // with the given |initial_mass|.  The trajectories are computed using the
  // given |integrator| in the given |ephemeris|.
  // The given |final_time| and tolerances are used, and may be modified by
  // the mutators |SetFinalTime| and |SetTolerances|.
  FlightPlan(
      not_null<DiscreteTrajectory<Barycentric>*> root,
      Instant const& initial_time,
      Instant const& final_time,
      Mass const& initial_mass,
      not_null<Ephemeris<Barycentric>*> ephemeris,
      AdaptiveStepSizeIntegrator<
          Ephemeris<Barycentric>::NewtonianMotionEquation> const& integrator,
      Length const& length_integration_tolerance,
      Speed const& speed_integration_tolerance);
  ~FlightPlan();

  int number_of_manœuvres() const;
  // |index| must be in [0, number_of_manœuvres()[.
  NavigationManœuvre const& GetManœuvre(int const index) const;

  // |size()| must be greater than 0.
  void RemoveLast();

  // The following two functions return false and have no effect if the given
  // |burn| would start before |initial_time_| or before the end of the previous
  // burn, or end after |final_time_|.
  bool Append(Burn burn);
  // |size()| must be greater than 0.
  bool ReplaceLast(Burn burn);

  // Returns false and has no effect if |final_time| is before the end of the
  // last manœuvre or before |initial_time_|.
  bool SetFinalTime(Instant const& final_time);

  // Sets the tolerances used to compute the trajectories.  The trajectories are
  // recomputed.
  void SetTolerances(
      Length const& length_integration_tolerance,
      Speed const& speed_integration_tolerance);

  // Returns the number of trajectory segments in this object.
  int number_of_segments() const;

  // |index| must be in [0, number_of_segments()[.  Sets the iterators to denote
  // the given trajectory segment.
  void GetSegment(
      int const index,
      not_null<DiscreteTrajectory<Barycentric>::Iterator*> begin,
      not_null<DiscreteTrajectory<Barycentric>::Iterator*> end) const;

 private:
  // Appends |manœuvre| to |manœuvres_|, recomputes the last coast segment until
  // |manœuvre.initial_time()|, and adds a burn and a coast segment.
  // |manœuvre| must fit between |start_of_last_coast()| and |final_time_|.
  void Append(NavigationManœuvre manœuvre);

  // Recomputes all trajectories in |segments_|.
  void RecomputeSegments();

  // Flows the last segment for the duration of |manœuvre| using its intrinsic
  // acceleration.
  void BurnLastSegment(NavigationManœuvre const& manœuvre);
  // Flows the last segment until |final_time| with no intrinsic acceleration.
  void CoastLastSegment(Instant const& final_time);

  // Adds a trajectory to |segment_|, forked at the end of the last one.
  void AddSegment();
  // Forgets the last segment after its fork.
  void ResetLastSegment();

  Instant start_of_last_coast() const;
  Instant start_of_penultimate_coast() const;

  Mass const initial_mass_;
  Instant const initial_time_;
  Instant final_time_;
  Length length_integration_tolerance_;
  Speed speed_integration_tolerance_;
  // Never empty; Starts and ends with a coasting segment; coasting and burning
<<<<<<< HEAD
  // alternate.  Each segment is a fork of the previous one, so the stack
  // structure prevents dangling.
  std::stack<UniqueDiscreteTrajectory<Barycentric>> segments_;
=======
  // alternate.  This simulates a stack.  Each segment is a fork of the previous
  // one.
  std::vector<UniqueDiscreteTrajectory<Barycentric>> segments_;
>>>>>>> 0ceea631
  std::vector<NavigationManœuvre> manœuvres_;
  not_null<Ephemeris<Barycentric>*> ephemeris_;
  AdaptiveStepSizeIntegrator<
      Ephemeris<Barycentric>::NewtonianMotionEquation> const& integrator_;
};

}  // namespace ksp_plugin
}  // namespace principia<|MERGE_RESOLUTION|>--- conflicted
+++ resolved
@@ -112,15 +112,9 @@
   Length length_integration_tolerance_;
   Speed speed_integration_tolerance_;
   // Never empty; Starts and ends with a coasting segment; coasting and burning
-<<<<<<< HEAD
-  // alternate.  Each segment is a fork of the previous one, so the stack
-  // structure prevents dangling.
-  std::stack<UniqueDiscreteTrajectory<Barycentric>> segments_;
-=======
   // alternate.  This simulates a stack.  Each segment is a fork of the previous
   // one.
   std::vector<UniqueDiscreteTrajectory<Barycentric>> segments_;
->>>>>>> 0ceea631
   std::vector<NavigationManœuvre> manœuvres_;
   not_null<Ephemeris<Barycentric>*> ephemeris_;
   AdaptiveStepSizeIntegrator<
