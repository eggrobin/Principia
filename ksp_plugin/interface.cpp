--- conflicted
+++ resolved
@@ -4,24 +4,16 @@
 
 #include "base/version.hpp"
 
-<<<<<<< HEAD
-using principia::quantities::Pow;
-using principia::si::Degree;
-using principia::si::Metre;
-using principia::si::Tonne;
-
-namespace principia {
-namespace ksp_plugin {
-=======
 using principia::geometry::Displacement;
 using principia::ksp_plugin::AliceSun;
 using principia::ksp_plugin::LineSegment;
 using principia::ksp_plugin::RenderedTrajectory;
 using principia::ksp_plugin::World;
+using principia::quantities::Pow;
 using principia::si::Degree;
 using principia::si::Metre;
 using principia::si::Second;
->>>>>>> f527d363
+using principia::si::Tonne;
 
 namespace {
 
@@ -81,9 +73,9 @@
 }
 
 Plugin* principia__NewPlugin(double const initial_time,
-                             int const sun_index,
-                             double const sun_gravitational_parameter,
-                             double const planetarium_rotation_in_degrees) {
+                  int const sun_index,
+                  double const sun_gravitational_parameter,
+                  double const planetarium_rotation_in_degrees) {
   LOG(INFO) << "Constructing Principia plugin";
   std::unique_ptr<Plugin> result = std::make_unique<Plugin>(
       Instant(initial_time * Second),
@@ -108,11 +100,11 @@
 // but it is more readable. This will be resolved once we have constexpr.
 
 void principia__InsertCelestial(Plugin* const plugin,
-                                int const celestial_index,
-                                double const gravitational_parameter,
-                                int const parent_index,
-                                XYZ const from_parent_position,
-                                XYZ const from_parent_velocity) {
+                     int const celestial_index,
+                     double const gravitational_parameter,
+                     int const parent_index,
+                     XYZ const from_parent_position,
+                     XYZ const from_parent_velocity) {
   CHECK_NOTNULL(plugin)->InsertCelestial(
       celestial_index,
       gravitational_parameter * SIUnit<GravitationalParameter>(),
@@ -126,8 +118,8 @@
 }
 
 void principia__UpdateCelestialHierarchy(Plugin const* const plugin,
-                                         int const celestial_index,
-                                         int const parent_index) {
+                              int const celestial_index,
+                              int const parent_index) {
   CHECK_NOTNULL(plugin)->UpdateCelestialHierarchy(celestial_index,
                                                   parent_index);
 }
@@ -137,15 +129,15 @@
 }
 
 bool principia__InsertOrKeepVessel(Plugin* const plugin,
-                                   char const* vessel_guid,
-                                   int const parent_index) {
+                        char const* vessel_guid,
+                        int const parent_index) {
   return CHECK_NOTNULL(plugin)->InsertOrKeepVessel(vessel_guid, parent_index);
 }
 
 void principia__SetVesselStateOffset(Plugin* const plugin,
-                                     char const* vessel_guid,
-                                     XYZ const from_parent_position,
-                                     XYZ const from_parent_velocity) {
+                          char const* vessel_guid,
+                          XYZ const from_parent_position,
+                          XYZ const from_parent_velocity) {
   CHECK_NOTNULL(plugin)->SetVesselStateOffset(
       vessel_guid,
       Displacement<AliceSun>({from_parent_position.x * Metre,
@@ -157,14 +149,14 @@
 }
 
 void principia__AdvanceTime(Plugin* const plugin,
-                            double const t,
-                            double const planetarium_rotation) {
+                 double const t,
+                 double const planetarium_rotation) {
   CHECK_NOTNULL(plugin)->AdvanceTime(Instant(t * Second),
                                      planetarium_rotation * Degree);
 }
 
 XYZ principia__VesselDisplacementFromParent(Plugin const* const plugin,
-                                            char const* vessel_guid) {
+                                 char const* vessel_guid) {
   R3Element<Length> const result =
       CHECK_NOTNULL(plugin)->
           VesselDisplacementFromParent(vessel_guid).coordinates();
@@ -172,7 +164,7 @@
 }
 
 XYZ principia__VesselParentRelativeVelocity(Plugin const* const plugin,
-                                            char const* vessel_guid) {
+                                 char const* vessel_guid) {
   R3Element<Speed> const result =
       CHECK_NOTNULL(plugin)->
           VesselParentRelativeVelocity(vessel_guid).coordinates();
@@ -182,7 +174,7 @@
 }
 
 XYZ principia__CelestialDisplacementFromParent(Plugin const* const plugin,
-                                               int const celestial_index) {
+                                    int const celestial_index) {
   R3Element<Length> const result =
       CHECK_NOTNULL(plugin)->
           CelestialDisplacementFromParent(celestial_index).coordinates();
@@ -190,7 +182,7 @@
 }
 
 XYZ principia__CelestialParentRelativeVelocity(Plugin const* const plugin,
-                                               int const celestial_index) {
+                                    int const celestial_index) {
   R3Element<Speed> const result =
       CHECK_NOTNULL(plugin)->
           CelestialParentRelativeVelocity(celestial_index).coordinates();
@@ -220,9 +212,9 @@
 
 LineAndIterator* principia__RenderedVesselTrajectory(
     Plugin const* const plugin,
-    char const* vessel_guid,
-    RenderingFrame const* frame,
-    XYZ const sun_world_position) {
+                                          char const* vessel_guid,
+                                          RenderingFrame const* frame,
+                                          XYZ const sun_world_position) {
   RenderedTrajectory<World> rendered_trajectory = CHECK_NOTNULL(plugin)->
       RenderedVesselTrajectory(
           vessel_guid,
@@ -263,8 +255,8 @@
 }
 
 XYZ principia__VesselWorldPosition(Plugin const* const plugin,
-                                   char const* vessel_guid,
-                                   XYZ const parent_world_position) {
+                        char const* vessel_guid,
+                        XYZ const parent_world_position) {
   Position<World> result = CHECK_NOTNULL(plugin)->VesselWorldPosition(
       vessel_guid,
       World::origin + Displacement<World>({parent_world_position.x * Metre,
@@ -277,9 +269,9 @@
 }
 
 XYZ principia__VesselWorldVelocity(Plugin const* const plugin,
-                                   char const* vessel_guid,
-                                   XYZ const parent_world_velocity,
-                                   double const parent_rotation_period) {
+                        char const* vessel_guid,
+                        XYZ const parent_world_velocity,
+                        double const parent_rotation_period) {
   Velocity<World> result = CHECK_NOTNULL(plugin)->VesselWorldVelocity(
       vessel_guid,
       Velocity<World>({parent_world_velocity.x * Metre / Second,
@@ -292,7 +284,6 @@
              coordinates.z / (Metre / Second)};
 }
 
-<<<<<<< HEAD
 void AddVesselToNextPhysicsBubble(
     Plugin* const plugin,
     char const* vessel_guid,
@@ -350,9 +341,6 @@
              result.coordinates().z / (Metre / Second)};
 }
 
-char const* SayHello() {
-=======
 char const* principia__SayHello() {
->>>>>>> f527d363
   return "Hello from native C++!";
 }