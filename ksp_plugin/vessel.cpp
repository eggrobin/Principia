﻿
#include "ksp_plugin/vessel.hpp"

#include <algorithm>
#include <functional>
#include <limits>
#include <list>
#include <set>
#include <string>
#include <vector>

#include "base/map_util.hpp"
#include "geometry/named_quantities.hpp"
#include "ksp_plugin/integrators.hpp"
#include "ksp_plugin/pile_up.hpp"
#include "quantities/si.hpp"
#include "testing_utilities/make_not_null.hpp"

namespace principia {
namespace ksp_plugin {
namespace internal_vessel {

using base::Contains;
using base::FindOrDie;
using base::jthread;
using base::make_not_null_unique;
using base::MakeStoppableThread;
using geometry::BarycentreCalculator;
using geometry::InfiniteFuture;
using geometry::InfinitePast;
using geometry::Position;
using quantities::IsFinite;
using quantities::Length;
using quantities::Time;
using quantities::Torque;
using quantities::si::Metre;
using ::std::placeholders::_1;

using namespace std::chrono_literals;

// TODO(phl): Move this to some kind of parameters.
constexpr std::int64_t max_points_to_serialize = 12'000;

bool operator!=(Vessel::PrognosticatorParameters const& left,
                Vessel::PrognosticatorParameters const& right) {
  return left.first_time != right.first_time ||
         left.first_degrees_of_freedom != right.first_degrees_of_freedom ||
         &left.adaptive_step_parameters.integrator() !=
             &right.adaptive_step_parameters.integrator() ||
         left.adaptive_step_parameters.max_steps() !=
             right.adaptive_step_parameters.max_steps() ||
         left.adaptive_step_parameters.length_integration_tolerance() !=
             right.adaptive_step_parameters.length_integration_tolerance() ||
         left.adaptive_step_parameters.speed_integration_tolerance() !=
             right.adaptive_step_parameters.speed_integration_tolerance();
}

Vessel::Vessel(
    GUID guid,
    std::string name,
    not_null<Celestial const*> const parent,
    not_null<Ephemeris<Barycentric>*> const ephemeris,
    Ephemeris<Barycentric>::AdaptiveStepParameters
        prediction_adaptive_step_parameters,
    DiscreteTrajectorySegment<Barycentric>::DownsamplingParameters const&
        downsampling_parameters)
    : guid_(std::move(guid)),
      name_(std::move(name)),
      body_(),
      prediction_adaptive_step_parameters_(
          std::move(prediction_adaptive_step_parameters)),
      parent_(parent),
      ephemeris_(ephemeris),
<<<<<<< HEAD
      downsampling_parameters_(downsampling_parameters),
=======
      history_(trajectory_.segments().begin()),
      psychohistory_(trajectory_.segments().end()),
      prediction_(trajectory_.segments().end()),
>>>>>>> 64c4c6c1
      prognosticator_(
          [this](PrognosticatorParameters const& parameters) {
            return FlowPrognostication(parameters);
          },
<<<<<<< HEAD
          20ms),  // 50 Hz.
      checkpointer_(make_not_null_unique<Checkpointer<serialization::Vessel>>(
          MakeCheckpointerWriter(),
          MakeCheckpointerReader())),
      history_(trajectory_.segments().begin()),
      backstory_(history_),
      psychohistory_(trajectory_.segments().end()),
      prediction_(trajectory_.segments().end()) {
  // Can't create the |psychohistory_| and |prediction_| here because |history_|
  // is empty;
}
=======
          20ms)  // 50 Hz.
{}
>>>>>>> 64c4c6c1

Vessel::~Vessel() {
  LOG(INFO) << "Destroying vessel " << ShortDebugString();
  // Ask the prognosticator to shut down.  This may take a while.
  StopPrognosticator();
}

GUID const& Vessel::guid() const {
  return guid_;
}

std::string const& Vessel::name() const {
  return name_;
}

void Vessel::set_name(std::string const& new_name) {
  LOG(INFO) << "Vessel " << ShortDebugString() << " is now known as "
            << new_name;
  name_ = new_name;
}

not_null<MasslessBody const*> Vessel::body() const {
  return &body_;
}

not_null<Celestial const*> Vessel::parent() const {
  return parent_;
}

void Vessel::set_parent(not_null<Celestial const*> const parent) {
  LOG(INFO) << "Vessel " << ShortDebugString() << " switches parent from "
            << parent_->body()->name() << " to " << parent->body()->name();
  parent_ = parent;
}

void Vessel::AddPart(not_null<std::unique_ptr<Part>> part) {
  LOG(INFO) << "Adding part " << part->ShortDebugString() << " to vessel "
            << ShortDebugString();
  parts_.emplace(part->part_id(), std::move(part));
}

not_null<std::unique_ptr<Part>> Vessel::ExtractPart(PartId const id) {
  CHECK_LE(kept_parts_.size(), parts_.size());
  auto const it = parts_.find(id);
  CHECK(it != parts_.end()) << id;
  auto result = std::move(it->second);
  LOG(INFO) << "Extracting part " << result->ShortDebugString()
            << " from vessel " << ShortDebugString();
  parts_.erase(it);
  kept_parts_.erase(id);
  return result;
}

void Vessel::KeepPart(PartId const id) {
  CHECK_LE(kept_parts_.size(), parts_.size());
  CHECK(Contains(parts_, id)) << id;
  kept_parts_.insert(id);
}

bool Vessel::WillKeepPart(PartId const id) const {
  return Contains(kept_parts_, id);
}

void Vessel::FreeParts() {
  CHECK_LE(kept_parts_.size(), parts_.size());
  for (auto it = parts_.begin(); it != parts_.end();) {
    not_null<Part*> const part = it->second.get();
    if (Contains(kept_parts_, part->part_id())) {
      ++it;
    } else {
      part->reset_containing_pile_up();
      it = parts_.erase(it);
    }
  }
  CHECK(!parts_.empty());
  kept_parts_.clear();
}

void Vessel::ClearAllIntrinsicForcesAndTorques() {
  for (auto const& [_, part] : parts_) {
    part->clear_intrinsic_force();
    part->clear_intrinsic_torque();
  }
}

void Vessel::DetectCollapsibilityChange() {
  bool const becomes_collapsible = IsCollapsible();
  if (is_collapsible_ != becomes_collapsible) {
    absl::ReaderMutexLock l(&lock_);

    // If collapsibility changes, we create a new history segment.  This ensures
    // that downsampling does not change collapsibility boundaries.
    // NOTE(phl): It is always correct to mark as non-collapsible a collapsible
    // segment (but not vice-versa).  If the segment being closed is a very
    // short collapsible one (e.g., no downsampling took place) we could
    // consider merging it with its predecessor and avoiding the creation of a
    // new segment.  The checkpointing code below would remain correct.

    if (!is_collapsible_) {
      // If the segment that is being closed is not collapsible, we have no way
      // to reconstruct it, so we must serialize it in a checkpoint.  Note that
      // the last point of the backstory specifies the initial conditions of the
      // next (collapsible) segment.
      checkpointer_->WriteToCheckpoint(backstory_->back().time);
    }
    auto psychohistory = trajectory_.DetachSegments(psychohistory_);
    backstory_ = trajectory_.NewSegment();
    backstory_->SetDownsampling(downsampling_parameters_);
    psychohistory_ = trajectory_.AttachSegments(std::move(psychohistory));
    is_collapsible_ = becomes_collapsible;
  }
}

void Vessel::CreateHistoryIfNeeded(Instant const& t) {
  CHECK(!parts_.empty());
  if (trajectory_.empty()) {
    LOG(INFO) << "Preparing history of vessel " << ShortDebugString()
              << " at " << t;
    BarycentreCalculator<DegreesOfFreedom<Barycentric>, Mass> calculator;
    ForAllParts([&calculator](Part& part) {
      calculator.Add(
          part.rigid_motion()({RigidPart::origin, RigidPart::unmoving}),
          part.mass());
    });
    CHECK(psychohistory_ == trajectory_.segments().end());
    history_->SetDownsampling(downsampling_parameters_);
    trajectory_.Append(t, calculator.Get()).IgnoreError();
    backstory_ = history_;
    psychohistory_ = trajectory_.NewSegment();
    prediction_ = trajectory_.NewSegment();
  }
}

void Vessel::DisableDownsampling() {
  absl::ReaderMutexLock l(&lock_);
  history_->ClearDownsampling();
}

not_null<Part*> Vessel::part(PartId const id) const {
  return FindOrDie(parts_, id).get();
}

void Vessel::ForSomePart(std::function<void(Part&)> action) const {
  CHECK(!parts_.empty());
  action(*parts_.begin()->second);
}

void Vessel::ForAllParts(std::function<void(Part&)> action) const {
  for (auto const& [_, part] : parts_) {
    action(*part);
  }
}

DiscreteTrajectory<Barycentric> const& Vessel::trajectory() const {
  return trajectory_;
}

DiscreteTrajectorySegmentIterator<Barycentric> Vessel::history() const {
  return history_;
}

DiscreteTrajectorySegmentIterator<Barycentric> Vessel::psychohistory() const {
  return psychohistory_;
}

DiscreteTrajectorySegmentIterator<Barycentric> Vessel::prediction() const {
  return prediction_;
}

void Vessel::set_prediction_adaptive_step_parameters(
    Ephemeris<Barycentric>::AdaptiveStepParameters const&
        prediction_adaptive_step_parameters) {
  prediction_adaptive_step_parameters_ = prediction_adaptive_step_parameters;
}

Ephemeris<Barycentric>::AdaptiveStepParameters const&
Vessel::prediction_adaptive_step_parameters() const {
  return prediction_adaptive_step_parameters_;
}

FlightPlan& Vessel::flight_plan() const {
  CHECK(has_flight_plan());
  return *flight_plan_;
}

bool Vessel::has_flight_plan() const {
  return flight_plan_ != nullptr;
}

void Vessel::AdvanceTime() {
  // Squirrel away the prediction so that we can reattach it if we don't have a
  // prognostication.
  auto prediction = trajectory_.DetachSegments(prediction_);
  prediction_ = trajectory_.segments().end();

  // Read the wall of text below and realize that this can happen for the
  // history as well as the psychohistory, if the history of the part was
  // obtained using an adaptive step integrator, which is the case during a
  // burn.  See #2931.
  trajectory_.DeleteSegments(psychohistory_);
  AppendToVesselTrajectory(&Part::history_begin,
                           &Part::history_end,
                           *backstory_);
  psychohistory_ = trajectory_.NewSegment();

  // The reason why we may want to skip the start of the psychohistory is
  // subtle.  Say that we have a vessel A with points at t₀, t₀ + 10 s,
  // t₀ + 20 s in its history.  Say that a vessel B is created at t₀ + 23 s,
  // maybe because of an undocking or a staging, and (some) of the parts of A
  // are transfered to B.  Now time moves a bit and at t₀ = 24 s we want to
  // attach the psychohistory of these parts (their centre of mass, really) to
  // vessel B.  Most of the time the psychohistory will have a *single* point at
  // t₀ + 24 s and everything will be fine.  However, because the psychohistory
  // is integrated using an adaptive step, it is possible that it would have
  // multiple points, say one at t₀ + 21 s and one at t₀ + 24 s.  In this case
  // trying to insert the point at t₀ + 21 s would put us before the last point
  // of the history of B and would fail a check.  Therefore, we just ignore that
  // point.  See #2507 and the |last_time| in AppendToVesselTrajectory.
  AppendToVesselTrajectory(&Part::psychohistory_begin,
                           &Part::psychohistory_end,
                           *psychohistory_);

  // Attach the prognostication, if there is one.  Otherwise fall back to the
  // pre-existing prediction.
  auto optional_prognostication = prognosticator_.Get();
  if (optional_prognostication.has_value()) {
    AttachPrediction(std::move(optional_prognostication.value()));
  } else {
    AttachPrediction(std::move(prediction));
  }

  for (auto const& [_, part] : parts_) {
    part->ClearHistory();
  }
}

void Vessel::CreateFlightPlan(
    Instant const& final_time,
    Mass const& initial_mass,
    Ephemeris<Barycentric>::AdaptiveStepParameters const&
        flight_plan_adaptive_step_parameters,
    Ephemeris<Barycentric>::GeneralizedAdaptiveStepParameters const&
        flight_plan_generalized_adaptive_step_parameters) {
  absl::ReaderMutexLock l(&lock_);
  auto const history_back = history_->back();
  flight_plan_ = std::make_unique<FlightPlan>(
      initial_mass,
      /*initial_time=*/history_back.time,
      /*initial_degrees_of_freedom=*/history_back.degrees_of_freedom,
      final_time,
      ephemeris_,
      flight_plan_adaptive_step_parameters,
      flight_plan_generalized_adaptive_step_parameters);
}

void Vessel::DeleteFlightPlan() {
  flight_plan_.reset();
}

absl::Status Vessel::RebaseFlightPlan(Mass const& initial_mass) {
  absl::ReaderMutexLock l(&lock_);
  CHECK(has_flight_plan());
  Instant const new_initial_time = history_->back().time;
  int first_manœuvre_kept = 0;
  for (int i = 0; i < flight_plan_->number_of_manœuvres(); ++i) {
    auto const& manœuvre = flight_plan_->GetManœuvre(i);
    if (manœuvre.initial_time() < new_initial_time) {
      first_manœuvre_kept = i + 1;
      if (new_initial_time < manœuvre.final_time()) {
        return absl::UnavailableError(
            u8"Cannot rebase during planned manœuvre execution");
      }
    }
  }
  not_null<std::unique_ptr<FlightPlan>> const original_flight_plan =
      std::move(flight_plan_);
  Instant const new_desired_final_time =
      new_initial_time >= original_flight_plan->desired_final_time()
          ? new_initial_time + (original_flight_plan->desired_final_time() -
                                original_flight_plan->initial_time())
          : original_flight_plan->desired_final_time();
  CreateFlightPlan(
      new_desired_final_time,
      initial_mass,
      original_flight_plan->adaptive_step_parameters(),
      original_flight_plan->generalized_adaptive_step_parameters());
  for (int i = first_manœuvre_kept;
       i < original_flight_plan->number_of_manœuvres();
       ++i) {
    auto const& manœuvre = original_flight_plan->GetManœuvre(i);
    flight_plan_->Insert(manœuvre.burn(), i - first_manœuvre_kept)
        .IgnoreError();
  }
  return absl::OkStatus();
}

void Vessel::RefreshPrediction() {
  // The |prognostication| is a trajectory which is computed asynchronously and
  // may be used as a prediction;
  std::optional<DiscreteTrajectory<Barycentric>> prognostication;

  // Note that we know that |RefreshPrediction| is called on the main thread,
  // therefore the ephemeris currently covers the last time of the
  // psychohistory.  Were this to change, this code might have to change.
  PrognosticatorParameters prognosticator_parameters{
      psychohistory_->back().time,
      psychohistory_->back().degrees_of_freedom,
      prediction_adaptive_step_parameters_};
  if (synchronous_) {
    auto status_or_prognostication =
        FlowPrognostication(std::move(prognosticator_parameters));
    if (status_or_prognostication.ok()) {
      prognostication = std::move(status_or_prognostication).value();
    }
  } else {
    prognosticator_.Put(std::move(prognosticator_parameters));
    prognosticator_.Start();
    prognostication = prognosticator_.Get();
  }
  if (prognostication.has_value()) {
    AttachPrediction(std::move(prognostication).value());
  }
}

void Vessel::RefreshPrediction(Instant const& time) {
  RefreshPrediction();
  trajectory_.ForgetAfter(trajectory_.upper_bound(time));
}

void Vessel::StopPrognosticator() {
  prognosticator_.Stop();
}

void Vessel::RequestOrbitAnalysis(Time const& mission_duration) {
  if (!orbit_analyser_.has_value()) {
    // TODO(egg): perhaps we should get the history parameters from the plugin;
    // on the other hand, these are probably overkill for high orbits anyway,
    // and given that we know many things about our trajectory in the analyser,
    // perhaps we should pick something appropriate automatically instead.  The
    // default will do in the meantime.
    orbit_analyser_.emplace(ephemeris_, DefaultHistoryParameters());
  }
  if (orbit_analyser_->last_parameters().has_value() &&
      orbit_analyser_->last_parameters()->mission_duration !=
          mission_duration) {
    orbit_analyser_->Interrupt();
  }
  orbit_analyser_->RequestAnalysis(
      {.first_time = psychohistory_->back().time,
       .first_degrees_of_freedom = psychohistory_->back().degrees_of_freedom,
       .mission_duration = mission_duration});
}

void Vessel::ClearOrbitAnalyser() {
  orbit_analyser_.reset();
}

double Vessel::progress_of_orbit_analysis() const {
  if (!orbit_analyser_.has_value()) {
    return 0;
  }
  return orbit_analyser_->progress_of_next_analysis();
}

void Vessel::RefreshOrbitAnalysis() {
  if (orbit_analyser_.has_value()) {
    orbit_analyser_->RefreshAnalysis();
  }
}

OrbitAnalyser::Analysis* Vessel::orbit_analysis() {
  return orbit_analyser_.has_value() ? orbit_analyser_->analysis() : nullptr;
}

std::string Vessel::ShortDebugString() const {
  return name_ + " (" + guid_ + ")";
}

void Vessel::WriteToMessage(not_null<serialization::Vessel*> const message,
                            PileUp::SerializationIndexForPileUp const&
                                serialization_index_for_pile_up) const {
  absl::ReaderMutexLock l(&lock_);
  message->set_guid(guid_);
  message->set_name(name_);
  body_.WriteToMessage(message->mutable_body());
  prediction_adaptive_step_parameters_.WriteToMessage(
      message->mutable_prediction_adaptive_step_parameters());
  for (auto const& [_, part] : parts_) {
    part->WriteToMessage(message->add_parts(), serialization_index_for_pile_up);
  }
  for (auto const& part_id : kept_parts_) {
    CHECK(Contains(parts_, part_id));
    message->add_kept_parts(part_id);
  }

  // We serialize at most the last |max_points_to_serialize| of the part of the
  // trajectory that ends at the |backstory_|.
  std::int64_t const backstory_size = backstory_->end() - trajectory_.begin();
  std::int64_t const serialized_points =
      std::min(max_points_to_serialize, backstory_size);

  // Starting with Gateaux we don't save the prediction, see #2685.  Instead we
  // just save its first point and re-read as if it was the whole prediction.
  trajectory_.WriteToMessage(
      message->mutable_history(),
      /*begin=*/backstory_->end() - serialized_points,
      /*end=*/std::next(prediction_->begin()),
      /*tracked=*/{history_, backstory_, psychohistory_, prediction_},
      /*exact=*/{});
  if (flight_plan_ != nullptr) {
    flight_plan_->WriteToMessage(message->mutable_flight_plan());
  }
  message->set_is_collapsible(is_collapsible_);
  checkpointer_->WriteToMessage(message->mutable_checkpoint());
}

not_null<std::unique_ptr<Vessel>> Vessel::ReadFromMessage(
    serialization::Vessel const& message,
    not_null<Celestial const*> const parent,
    not_null<Ephemeris<Barycentric>*> const ephemeris,
    std::function<void(PartId)> const& deletion_callback) {
  bool const is_pre_cesàro = message.has_psychohistory_is_authoritative();
  bool const is_pre_chasles = message.has_prediction();
  bool const is_pre_陈景润 = !message.history().has_downsampling() &&
                             message.history().segment_size() == 0;
  bool const is_pre_hamilton = message.history().segment_size() == 0;
  bool const is_pre_zermelo = !message.has_is_collapsible();
  LOG_IF(WARNING, is_pre_zermelo)
      << "Reading pre-"
      << (is_pre_cesàro     ? u8"Cesàro"
          : is_pre_chasles  ? "Chasles"
          : is_pre_陈景润    ? u8"陈景润"
          : is_pre_hamilton ? "Hamilton"
                            : "Zermelo") << " Vessel";

  // NOTE(egg): for now we do not read the |MasslessBody| as it can contain no
  // information.
  auto vessel = make_not_null_unique<Vessel>(
      message.guid(),
      message.name(),
      parent,
      ephemeris,
      Ephemeris<Barycentric>::AdaptiveStepParameters::ReadFromMessage(
          message.prediction_adaptive_step_parameters()));
  for (auto const& serialized_part : message.parts()) {
    PartId const part_id = serialized_part.part_id();
    auto part =
        Part::ReadFromMessage(serialized_part, [deletion_callback, part_id]() {
          if (deletion_callback != nullptr) {
            deletion_callback(part_id);
          }
        });
    vessel->parts_.emplace(part_id, std::move(part));
  }
  for (PartId const part_id : message.kept_parts()) {
    CHECK(Contains(vessel->parts_, part_id));
    vessel->kept_parts_.insert(part_id);
  }

  absl::MutexLock l(&vessel->lock_);
  if (is_pre_cesàro) {
    auto const psychohistory =
        DiscreteTrajectory<Barycentric>::ReadFromMessage(message.history(),
                                                         /*tracked=*/{});
    // The |history_| has been created by the constructor above.  Reconstruct
    // it from the |psychohistory|.
    for (auto it = psychohistory.begin(); it != psychohistory.end();) {
      auto const& [time, degrees_of_freedom] = *it;
      ++it;
      if (it == psychohistory.end() &&
          !message.psychohistory_is_authoritative()) {
        vessel->psychohistory_ = vessel->trajectory_.NewSegment();
      }
      vessel->trajectory_.Append(time, degrees_of_freedom).IgnoreError();
    }
    if (message.psychohistory_is_authoritative()) {
      vessel->psychohistory_ = vessel->trajectory_.NewSegment();
    }
    vessel->backstory_ = std::prev(vessel->psychohistory_);
    vessel->prediction_ = vessel->trajectory_.NewSegment();
  } else if (is_pre_chasles) {
    vessel->trajectory_ = DiscreteTrajectory<Barycentric>::ReadFromMessage(
        message.history(),
        /*tracked=*/{&vessel->psychohistory_});
    vessel->history_ = vessel->trajectory_.segments().begin();
    vessel->backstory_ = std::prev(vessel->psychohistory_);
    vessel->prediction_ = vessel->trajectory_.NewSegment();
  } else if (is_pre_hamilton) {
    vessel->trajectory_ = DiscreteTrajectory<Barycentric>::ReadFromMessage(
        message.history(),
        /*tracked=*/{&vessel->psychohistory_, &vessel->prediction_});
    vessel->history_ = vessel->trajectory_.segments().begin();
    vessel->backstory_ = std::prev(vessel->psychohistory_);
  } else if (is_pre_zermelo) {
    vessel->trajectory_ = DiscreteTrajectory<Barycentric>::ReadFromMessage(
        message.history(),
        /*tracked=*/{&vessel->history_,
                     &vessel->psychohistory_,
                     &vessel->prediction_});
    vessel->backstory_ = std::prev(vessel->psychohistory_);
  } else {
    vessel->trajectory_ = DiscreteTrajectory<Barycentric>::ReadFromMessage(
        message.history(),
        /*tracked=*/{&vessel->history_,
                     &vessel->backstory_,
                     &vessel->psychohistory_,
                     &vessel->prediction_});
    vessel->is_collapsible_ = message.is_collapsible();
    vessel->checkpointer_ =
        Checkpointer<serialization::Vessel>::ReadFromMessage(
            vessel->MakeCheckpointerWriter(),
            vessel->MakeCheckpointerReader(),
            message.checkpoint());
  }

  // Necessary after Εὔδοξος because the ephemeris has not been prolonged
  // during deserialization.
  ephemeris->Prolong(vessel->prediction_->back().time).IgnoreError();

  if (is_pre_陈景润) {
    vessel->history_->SetDownsamplingUnconditionally(
        DefaultDownsamplingParameters());
  }

  if (message.has_flight_plan()) {
    vessel->flight_plan_ = FlightPlan::ReadFromMessage(message.flight_plan(),
                                                       ephemeris);
  }
  return vessel;
}

void Vessel::FillContainingPileUpsFromMessage(
    serialization::Vessel const& message,
    PileUp::PileUpForSerializationIndex const&
        pile_up_for_serialization_index) {
  for (auto const& part_message : message.parts()) {
    auto const& part = FindOrDie(parts_, part_message.part_id());
    part->FillContainingPileUpFromMessage(part_message,
                                          pile_up_for_serialization_index);
  }
}

void Vessel::MakeAsynchronous() {
  synchronous_ = false;
}

void Vessel::MakeSynchronous() {
  synchronous_ = true;
}

Vessel::Vessel()
    : body_(),
      prediction_adaptive_step_parameters_(DefaultPredictionParameters()),
      parent_(testing_utilities::make_not_null<Celestial const*>()),
      ephemeris_(testing_utilities::make_not_null<Ephemeris<Barycentric>*>()),
      checkpointer_(make_not_null_unique<Checkpointer<serialization::Vessel>>(
          /*reader=*/nullptr,
          /*writer=*/nullptr)),
      history_(trajectory_.segments().begin()),
      backstory_(history_),
      psychohistory_(trajectory_.segments().end()),
      prediction_(trajectory_.segments().end()),
      prognosticator_(nullptr, 20ms) {}

Checkpointer<serialization::Vessel>::Writer Vessel::MakeCheckpointerWriter() {
  return [this](not_null<serialization::Vessel::Checkpoint*> const message) {
    lock_.AssertReaderHeld();
    // Note that the extremities of the |backstory_| are implicitly exact.
    trajectory_.WriteToMessage(message->mutable_non_collapsible_segment(),
                               backstory_->begin(),
                               backstory_->end(),
                               /*tracked=*/{},
                               /*exact=*/{});

    // Here the containing pile-up is the one for the collapsible segment.
    ForSomePart([message](Part& first_part) {
      first_part.containing_pile_up()->fixed_step_parameters().WriteToMessage(
          message->mutable_collapsible_fixed_step_parameters());
    });
  };
}

Checkpointer<serialization::Vessel>::Reader Vessel::MakeCheckpointerReader() {
  return [this](serialization::Vessel::Checkpoint const& message) {
    return absl::OkStatus();
  };
}

absl::Status Vessel::Reanimate(Instant const desired_t_min) {
  // This method is very similar to Ephemeris::Reanimate.  See the comments
  // there for some of the subtle points.
  static_assert(base::is_serializable_v<Barycentric>);
  std::set<Instant> checkpoints;

  {
    absl::ReaderMutexLock l(&lock_);

    Instant const oldest_checkpoint_to_reanimate =
        checkpointer_->checkpoint_at_or_before(desired_t_min);
    checkpoints = checkpointer_->all_checkpoints_between(
        oldest_checkpoint_to_reanimate, oldest_reanimated_checkpoint_);

    // The |oldest_reanimated_checkpoint_| has already been reanimated before,
    // we don't need it below.
    checkpoints.erase(oldest_reanimated_checkpoint_);
  }

  for (auto it = checkpoints.crbegin(); it != checkpoints.crend(); ++it) {
    Instant const& checkpoint = *it;
    RETURN_IF_ERROR(checkpointer_->ReadFromCheckpointAt(
        checkpoint,
        [this, t_initial = checkpoint](
            serialization::Vessel::Checkpoint const& message) {
          return ReanimateOneCheckpoint(message, t_initial);
        }));
  }
  return absl::OkStatus();
}

absl::Status Vessel::ReanimateOneCheckpoint(
    serialization::Vessel::Checkpoint const& message,
    Instant const& t_initial) {
  // Restore the non-collapsible segment that was fully saved.
  //TODO(phl):not a segment
  auto non_collapsible_segment =
      DiscreteTrajectory<Barycentric>::ReadFromMessage(
          message.non_collapsible_segment(),
          /*tracked=*/{});
  auto const collapsible_fixed_step_parameters =
      Ephemeris<Barycentric>::FixedStepParameters::ReadFromMessage(
          message.collapsible_fixed_step_parameters());
  CHECK(!non_collapsible_segment.empty());

  // Construct a new collapsible segment at the end of the non-collapsible
  // segment and integrate it until the start time of the history.  We cannot
  // hold the lock during the integration, so this code would race if there were
  // two threads changing the start of the |history_| concurrently.  That
  // doesn't happen because there is a single reanimator.
  CHECK_EQ(t_initial, non_collapsible_segment.back().time);
  Instant t_final;
  {
    absl::ReaderMutexLock l(&lock_);
    t_final = history_->begin()->time;
  }

  auto const collapsible_segment = non_collapsible_segment.NewSegment();
  auto fixed_instance =
      ephemeris_->NewInstance({&non_collapsible_segment},
                              Ephemeris<Barycentric>::NoIntrinsicAccelerations,
                              collapsible_fixed_step_parameters);
  auto const status = ephemeris_->FlowWithFixedStep(t_final, *fixed_instance);
  RETURN_IF_ERROR(status);

  // Attach the existing |history_| at the end of the collapsible segment and
  // make the whole enchilada the new |history_|.  If integration reached the
  // start of the existing |history_|, attaching will drop the duplicated point.
  // If not, we'll have very close points near the stich.
  {
    absl::MutexLock l(&lock_);
    CHECK_EQ(t_final, history_->begin()->time);
    non_collapsible_segment->AttachFork(std::move(history_));
    history_ = std::move(non_collapsible_segment);
    oldest_reanimated_checkpoint_ = t_initial;
  }

  return absl::OkStatus();
}

absl::StatusOr<DiscreteTrajectory<Barycentric>>
Vessel::FlowPrognostication(
    PrognosticatorParameters prognosticator_parameters) {
  DiscreteTrajectory<Barycentric> prognostication;
  prognostication.Append(
      prognosticator_parameters.first_time,
      prognosticator_parameters.first_degrees_of_freedom).IgnoreError();
  absl::Status status;
  status = ephemeris_->FlowWithAdaptiveStep(
      &prognostication,
      Ephemeris<Barycentric>::NoIntrinsicAcceleration,
      ephemeris_->t_max(),
      prognosticator_parameters.adaptive_step_parameters,
      FlightPlan::max_ephemeris_steps_per_frame);
  bool const reached_t_max = status.ok();
  if (reached_t_max) {
    // This will prolong the ephemeris by |max_ephemeris_steps_per_frame|.
    status = ephemeris_->FlowWithAdaptiveStep(
        &prognostication,
        Ephemeris<Barycentric>::NoIntrinsicAcceleration,
        InfiniteFuture,
        prognosticator_parameters.adaptive_step_parameters,
        FlightPlan::max_ephemeris_steps_per_frame);
  }
  LOG_IF_EVERY_N(INFO, !status.ok(), 50)
      << "Prognostication from " << prognosticator_parameters.first_time
      << " finished at " << prognostication.back().time << " with "
      << status.ToString() << " for " << ShortDebugString();
  if (absl::IsCancelled(status)) {
    return status;
  } else {
    // Unless we were stopped, ignore the status, which indicates a failure to
    // reach |t_max|, and provide a short prognostication.
    return std::move(prognostication);
  }
}

void Vessel::AppendToVesselTrajectory(
    TrajectoryIterator const part_trajectory_begin,
    TrajectoryIterator const part_trajectory_end,
    DiscreteTrajectorySegment<Barycentric> const& segment) {
  CHECK(!parts_.empty());
  std::vector<DiscreteTrajectory<Barycentric>::iterator> its;
  std::vector<DiscreteTrajectory<Barycentric>::iterator> ends;
  its.reserve(parts_.size());
  ends.reserve(parts_.size());
  for (auto const& [_, part] : parts_) {
    its.push_back((*part.*part_trajectory_begin)());
    ends.push_back((*part.*part_trajectory_end)());
  }

  // We cannot append a point before this time, see the comments in AdvanceTime.
  Instant const last_time =
      segment.empty() ? InfinitePast : segment.back().time;

  // Loop over the times of the trajectory.
  for (;;) {
    auto const& it0 = its[0];
    bool const at_end_of_part_trajectory = it0 == ends[0];
    Instant const first_time = at_end_of_part_trajectory ? Instant()
                                                         : it0->time;
    bool const can_be_appended = !at_end_of_part_trajectory &&
                                 first_time > last_time;

    // Loop over the parts at a given time.
    BarycentreCalculator<DegreesOfFreedom<Barycentric>, Mass> calculator;
    int i = 0;
    for (auto const& [_, part] : parts_) {
      auto& it = its[i];
      CHECK_EQ(at_end_of_part_trajectory, it == ends[i]);
      if (!at_end_of_part_trajectory) {
        calculator.Add(it->degrees_of_freedom, part->mass());
        CHECK_EQ(first_time, it->time);
        ++it;
      }
      ++i;
    }

    if (at_end_of_part_trajectory) {
      return;
    }

    // Append the parts' barycentre to the trajectory.
    if (can_be_appended) {
      DegreesOfFreedom<Barycentric> const vessel_degrees_of_freedom =
          calculator.Get();
      trajectory_.Append(first_time, vessel_degrees_of_freedom).IgnoreError();
    }
  }
}

void Vessel::AttachPrediction(DiscreteTrajectory<Barycentric>&& trajectory) {
  trajectory.ForgetBefore(psychohistory_->back().time);
  if (trajectory.empty()) {
    prediction_ = trajectory_.NewSegment();
  } else {
    if (prediction_ != trajectory_.segments().end()) {
      trajectory_.DeleteSegments(prediction_);
    }
    prediction_ = trajectory_.AttachSegments(std::move(trajectory));
  }
}

bool Vessel::IsCollapsible() const {
  PileUp* containing_pile_up = nullptr;
  std::set<not_null<Part*>> parts;
  for (const auto& [_, part] : parts_) {
    // We expect parts to be piled up.
    CHECK(part->is_piled_up());
    // Not collapsible if any part has a force applied to it (but a torque is
    // fine).
    if (part->intrinsic_force() != Vector<Force, Barycentric>{}) {
      return false;
    }
    parts.insert(part.get());
    if (containing_pile_up == nullptr) {
      containing_pile_up = part->containing_pile_up();
    } else {
      // All the parts should be in the same pile-up.
      CHECK_EQ(containing_pile_up, part->containing_pile_up());
    }
  }
  CHECK_NE(nullptr, containing_pile_up);
  for (const auto part : containing_pile_up->parts()) {
    // Not collapsible if the pile-up contains a part not in this vessel.
    if (!parts.contains(part)) {
      return false;
    }
  }
  return true;
}

// Run the prognostication in both synchronous and asynchronous mode in tests to
// avoid code rot.
#if defined(_DEBUG)
std::atomic_bool Vessel::synchronous_(true);
#else
std::atomic_bool Vessel::synchronous_(false);
#endif

}  // namespace internal_vessel
}  // namespace ksp_plugin
}  // namespace principia<|MERGE_RESOLUTION|>--- conflicted
+++ resolved
@@ -71,18 +71,11 @@
           std::move(prediction_adaptive_step_parameters)),
       parent_(parent),
       ephemeris_(ephemeris),
-<<<<<<< HEAD
       downsampling_parameters_(downsampling_parameters),
-=======
-      history_(trajectory_.segments().begin()),
-      psychohistory_(trajectory_.segments().end()),
-      prediction_(trajectory_.segments().end()),
->>>>>>> 64c4c6c1
       prognosticator_(
           [this](PrognosticatorParameters const& parameters) {
             return FlowPrognostication(parameters);
           },
-<<<<<<< HEAD
           20ms),  // 50 Hz.
       checkpointer_(make_not_null_unique<Checkpointer<serialization::Vessel>>(
           MakeCheckpointerWriter(),
@@ -90,14 +83,7 @@
       history_(trajectory_.segments().begin()),
       backstory_(history_),
       psychohistory_(trajectory_.segments().end()),
-      prediction_(trajectory_.segments().end()) {
-  // Can't create the |psychohistory_| and |prediction_| here because |history_|
-  // is empty;
-}
-=======
-          20ms)  // 50 Hz.
-{}
->>>>>>> 64c4c6c1
+      prediction_(trajectory_.segments().end()) {}
 
 Vessel::~Vessel() {
   LOG(INFO) << "Destroying vessel " << ShortDebugString();
