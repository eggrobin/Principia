--- conflicted
+++ resolved
@@ -292,26 +292,26 @@
     Celestial const& celestial,
     HomogeneousArgument const& homogeneous_argument,
     NavigationManœuvre const& manœuvre,
-    int const index) {
-  if (auto const it = cache_.find(homogeneous_argument); it != cache_.end()) {
+    int const index,
+    FlightPlan& flight_plan,
+    EvaluationCache& cache) {
+  if (auto const it = cache.find(homogeneous_argument); it != cache.end()) {
     return it->second;
   }
 
   Length distance;
   Argument const argument = Dehomogeneize(homogeneous_argument);
-  if (ReplaceBurn(argument, manœuvre, index, *flight_plan_).ok()) {
-    if (progress_callback_ != nullptr) {
-      progress_callback_(*flight_plan_);
-    }
-    distance = EvaluateDistanceToCelestial(celestial, manœuvre.initial_time());
+  if (ReplaceBurn(argument, manœuvre, index, flight_plan).ok()) {
+    distance = EvaluateDistanceToCelestial(
+        celestial, manœuvre.initial_time(), flight_plan);
   } else {
     // If the updated burn cannot replace the existing one (e.g., because it
     // overlaps with the next burn) return an infinite length to move the
     // optimizer away from this place.
     distance = Infinity<Length>;
   }
-  CHECK_OK(flight_plan_->Replace(manœuvre.burn(), index));
-  cache_.emplace(homogeneous_argument, distance);
+  flight_plan.Replace(manœuvre.burn(), index).IgnoreError();
+  cache.emplace(homogeneous_argument, distance);
   return distance;
 }
 
@@ -356,36 +356,6 @@
   return (distance_δh - distance) / h;
 }
 
-<<<<<<< HEAD
-Length FlightPlanOptimizer::EvaluateDistanceToCelestialWithReplacement(
-    Celestial const& celestial,
-    HomogeneousArgument const& homogeneous_argument,
-    NavigationManœuvre const& manœuvre,
-    int const index,
-    FlightPlan& flight_plan,
-    EvaluationCache& cache) {
-  if (auto const it = cache.find(homogeneous_argument); it != cache.end()) {
-    return it->second;
-  }
-
-  Length distance;
-  Argument const argument = Dehomogeneize(homogeneous_argument);
-  if (ReplaceBurn(argument, manœuvre, index, flight_plan).ok()) {
-    distance = EvaluateDistanceToCelestial(
-        celestial, manœuvre.initial_time(), flight_plan);
-  } else {
-    // If the updated burn cannot replace the existing one (e.g., because it
-    // overlaps with the next burn) return an infinite length to move the
-    // optimizer away from this place.
-    distance = Infinity<Length>;
-  }
-  flight_plan.Replace(manœuvre.burn(), index).IgnoreError();
-  cache.emplace(homogeneous_argument, distance);
-  return distance;
-}
-
-=======
->>>>>>> d0952510
 absl::Status FlightPlanOptimizer::ReplaceBurn(
     Argument const& argument,
     NavigationManœuvre const& manœuvre,
