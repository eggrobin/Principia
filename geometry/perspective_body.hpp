﻿
#pragma once

#include <set>
#include <vector>

#include "geometry/perspective.hpp"
#include "numerics/root_finders.hpp"
#include "quantities/named_quantities.hpp"

namespace principia {
namespace geometry {
namespace internal_perspective {

using geometry::InnerProduct;
using numerics::SolveQuadraticEquation;
using quantities::Product;

template<typename FromFrame, typename ToFrame, typename Scalar,
         template<typename, typename> class LinearMap>
Perspective<FromFrame, ToFrame, Scalar, LinearMap>::Perspective(
    AffineMap<ToFrame, FromFrame, Scalar, LinearMap> const& from_camera,
    Scalar const& focal)
    : from_camera_(from_camera),
      to_camera_(from_camera.Inverse()),
      camera_(from_camera_(ToFrame::origin)),
      focal_(focal) {}

template<typename FromFrame,
         typename ToFrame,
         typename Scalar,
         template<typename, typename> class LinearMap>
Perspective<FromFrame, ToFrame, Scalar, LinearMap>::Perspective(
    AffineMap<FromFrame, ToFrame, Scalar, LinearMap> const& to_camera,
    Scalar const& focal)
    : from_camera_(to_camera.Inverse()),
      to_camera_(to_camera),
      camera_(from_camera_(ToFrame::origin)),
      focal_(focal) {}

template<typename FromFrame,
         typename ToFrame,
         typename Scalar,
         template<typename, typename> class LinearMap>
std::experimental::optional<RP2Point<Scalar, ToFrame>>
Perspective<FromFrame, ToFrame, Scalar, LinearMap>::operator()(
    Point<Vector<Scalar, FromFrame>> const& point) const {
  Point<Vector<Scalar, ToFrame>> const point_in_camera = to_camera_(point);
  Vector<Scalar, ToFrame> const displacement_in_camera =
      point_in_camera - ToFrame::origin;
  R3Element<Scalar> const coordinates_in_camera =
      displacement_in_camera.coordinates();
  if (coordinates_in_camera.z < Scalar()) {
    // Do not project points that are behind the camera.
    return std::experimental::nullopt;
  } else {
    // This is the actual pinhole camera projection.
    return RP2Point<Scalar, ToFrame>(coordinates_in_camera.x,
                                     coordinates_in_camera.y,
                                     coordinates_in_camera.z / focal_);
  }
}

template<typename FromFrame,
         typename ToFrame,
         typename Scalar,
         template<typename, typename> class LinearMap>
bool Perspective<FromFrame, ToFrame, Scalar, LinearMap>::IsHiddenBySphere(
    Point<Vector<Scalar, FromFrame>> const& point,
    Sphere<Scalar, FromFrame> const& sphere) const {
  using Displacement = Vector<Scalar, FromFrame>;

  Displacement const camera_to_centre = sphere.centre() - camera_;
  Displacement const camera_to_point = point - camera_;
  Displacement const centre_to_point = point - sphere.centre();

  Product<Scalar, Scalar> const& r² = sphere.radius²();
  Product<Scalar, Scalar> const camera_to_centre² =
      InnerProduct(camera_to_centre, camera_to_centre);
  Product<Scalar, Scalar> const camera_to_point² =
      InnerProduct(camera_to_point, camera_to_point);
  Product<Scalar, Scalar> const centre_to_point² =
      InnerProduct(centre_to_point, centre_to_point);

  // If the point lies in the sphere then surely it is hidden.
  bool const is_in_sphere = centre_to_point² < r²;
  if (is_in_sphere) {
    return true;
  }

  // Squared distance between the camera and the horizon, i.e., the circle
  // where the cone from the camera tangents the sphere.  Plain Πυθαγόρας.
  Product<Scalar, Scalar> const camera_to_horizon² = camera_to_centre² - r²;

  // This implicitly gives the cosine of the angle between the centre and the
  // point as seen from the camera.
  Product<Scalar, Scalar> const inner_product =
      InnerProduct(camera_to_point, camera_to_centre);

  // This effectively compares the square cosines of (1) the angle between the
  // centre and the point as seen from the camera and (2) the angle of the cone.
  // If the point does not lie in the cone then surely it is visible.
  bool const is_in_cone =
      inner_product * inner_product > camera_to_horizon² * camera_to_point²;
  if (!is_in_cone) {
    return false;
  }

  // This effectively compares (1) the distance from the camera to the plane of
  // the horizon (the plane where the cone tangents the sphere) and (2) the
  // distance from the camera to the projection of the point on the axis camera-
  // centre.
  bool const is_in_front_of_horizon = inner_product < camera_to_horizon²;
  return !is_in_front_of_horizon;
}

template<typename FromFrame,
         typename ToFrame,
         typename Scalar,
         template<typename, typename> class LinearMap>
std::vector<Segment<Vector<Scalar, FromFrame>>>
Perspective<FromFrame, ToFrame, Scalar, LinearMap>::VisibleSegments(
    Segment<Vector<Scalar, FromFrame>> const& segment,
    Sphere<Scalar, FromFrame> const& sphere) const {
  // K is the position of the camera, A and B the extremities of the segment,
  // C the centre of the sphere.
  Point<Vector<Scalar, FromFrame>> const& K = camera_;
  Point<Vector<Scalar, FromFrame>> const& A = segment.first;
  Point<Vector<Scalar, FromFrame>> const& B = segment.second;
  Point<Vector<Scalar, FromFrame>> const& C = sphere.centre();

  // H is the projection of C on the plane KAB.  It is such that:
  //   KH = ɑ * KA + β * KB
  // where ɑ and β are computed by solving the linear system:
  //   KA·KH = KA·KC = ɑ * KA² + β * KA·KB
  //   KB·KH = KB·KC = ɑ * KA·KB + β * KB²
  Vector<Scalar, FromFrame> const KA = A - K;
  Vector<Scalar, FromFrame> const KB = B - K;
  Vector<Scalar, FromFrame> const KC = C - K;
  auto const KA² = InnerProduct(KA, KA);
  auto const KB² = InnerProduct(KB, KB);
  auto const KAKB = InnerProduct(KA, KB);
  auto const KAKC = InnerProduct(KA, KC);
  auto const KBKC = InnerProduct(KB, KC);

  auto const determinant = KA² * KB² - KAKB * KAKB;
  double const ɑ = (KB² * KAKC - KAKB * KBKC) / determinant;
  double const β = (KA² * KBKC - KAKB * KAKC) / determinant;
  Vector<Scalar, FromFrame> const KH = ɑ * KA + β * KB;

  // The basic check: if H is outside or on the sphere, there is no intersection
  // and thus no hiding.
  Vector<Scalar, FromFrame> const CH = KH - KC;
  auto const CH² = InnerProduct(CH, CH);
  if (CH² >= sphere.radius²()) {
    return {segment};
  }

  // TODO(phl): See if an early exit is possible/easy here when ɑ + β ≫ 1.

  // P is a point of the plane KAB where a line going through K is tangent to
  // the circle formed by the intersection of the sphere with the plane KAB.  It
  // is such that:
  //   PH = γ * KA + δ * KB
  // where γ and δ are computed by solving the system:
  //   PH² = r²
  //   PH·KH = r²
  // where r² = R² - CH² is the square of the radius of the above-mentioned
  // circle.  There are two such points because the sphere intersects the plane.
  auto const r² = sphere.radius²() - CH²;
  auto const KAKH = InnerProduct(KA, KH);
  auto const KBKH = InnerProduct(KB, KH);
  auto const a0 = r² * (r² * KA² - KAKH * KAKH);
  auto const a1 = 2.0 * r² * (KAKB * KAKH - KA² * KBKH);
  auto const a2 =
      KB² * KAKH * KAKH - 2.0 * KAKB * KAKH * KBKH + KA² * KBKH * KBKH;
<<<<<<< HEAD
  std::set<double> δs = SolveQuadraticEquation(/*origin=*/0.0, a0, a1, a2);
  CHECK_EQ(2, δs.size()) << a0 << " " << a1 << " " << a2;
=======
  std::vector<double> const δs =
      SolveQuadraticEquation(/*origin=*/0.0, a0, a1, a2);
  CHECK_EQ(2, δs.size());
>>>>>>> 8028097b

  // The λs define points Q where the line AB intersects the cone+sphere system,
  // according to the formula:
  //   KQ = KA + λ * AB
  // There can be between 0 and 4 values of λ.
  std::set<double> λs;

  // For each solution of the above quadratic equation, compute the value of λ,
  // if any.
  Vector<Scalar, FromFrame> const AB = B - A;
  for (double const δ : δs) {
    double const γ = (r² - δ * KBKH) / KAKH;
    Vector<Scalar, FromFrame> const PH = γ * KA + δ * KB;
    // Here we have:
    //   KP = (ɑ - γ) * KA + (β - δ) * KB
    // Thus, the value of ɑ + β - γ - δ determines where P lies with respect to
    // the line AB. If it is behind as seen from K, there is no intersection.
    if (ɑ + β - γ - δ < 1) {
      auto const KAPH = InnerProduct(KA, PH);
      auto const ABPH = InnerProduct(AB, PH);
      double const λ = -KAPH / ABPH;
      auto const KQ = KA + λ * AB;
      // It is possible for Q to lie behind the camera, in which case:
      //   KQ·KC <= 0
      // and there is no intersection.
      if (InnerProduct(KQ, KC) > Product<Scalar, Scalar>{}) {
        λs.insert(λ);
      }
    }
  }

  // Q is the intersection of the sphere with the line AB.  It is such that:
  //   KQ = KA + μ * AB
  // where μ is computed by solving a quadratic equation:
  //   CQ² = R² = (KQ - KC)² = (μ * AB - AC)²
  Vector<Scalar, FromFrame> const AC = C - A;
  auto const AB² = InnerProduct(AB, AB);
  auto const AC² = InnerProduct(AC, AC);
  auto const ABAC = InnerProduct(AB, AC);

  std::vector<double> const μs =
      SolveQuadraticEquation(/*origin=*/0.0,
                             /*a0=*/AC² - sphere.radius²(),
                             /*a1=*/-2.0 * ABAC,
                             /*a2=*/AB²);

  // Merge and sort all the intersections.
  λs.insert(μs.begin(), μs.end());

  // Now we have all the possible intersections of the cone+sphere with the line
  // AB.  Determine which ones fall in the segment AB and compute the final
  // result.
  if (λs.size() < 2) {
    // The cone+sphere doesn't intersect the line AB or is tangent to it.  There
    // is no hiding.
    return {segment};
  }
  double const λ_min = *λs.begin();
  double const λ_max = *λs.rbegin();
  if (λ_min <= 0.0 && λ_max >= 1.0) {
    // The cone+sphere swallows the segment.
    return {};
  }
  if (λ_min > 0.0 && λ_max < 1.0) {
    // The cone+sphere hides the middle of the segment.
    return {{A, A + λ_min * AB }, {A + λ_max * AB, B }};
  }
  if (λ_min <= 0.0) {
    // The cone+sphere hides the beginning of the segment.
    return {{A + λ_max * AB, B }};
  }
  {
    CHECK_GE(λ_max, 1.0);
    // The cone+sphere hides the end of the segment.
    return {{A, A + λ_min * AB }};
  }
}

}  // namespace internal_perspective
}  // namespace geometry
}  // namespace principia<|MERGE_RESOLUTION|>--- conflicted
+++ resolved
@@ -174,14 +174,9 @@
   auto const a1 = 2.0 * r² * (KAKB * KAKH - KA² * KBKH);
   auto const a2 =
       KB² * KAKH * KAKH - 2.0 * KAKB * KAKH * KBKH + KA² * KBKH * KBKH;
-<<<<<<< HEAD
-  std::set<double> δs = SolveQuadraticEquation(/*origin=*/0.0, a0, a1, a2);
-  CHECK_EQ(2, δs.size()) << a0 << " " << a1 << " " << a2;
-=======
   std::vector<double> const δs =
       SolveQuadraticEquation(/*origin=*/0.0, a0, a1, a2);
-  CHECK_EQ(2, δs.size());
->>>>>>> 8028097b
+  CHECK_EQ(2, δs.size()) << a0 << " " << a1 << " " << a2;
 
   // The λs define points Q where the line AB intersects the cone+sphere system,
   // according to the formula:
