﻿
#include "mathematica/integrator_plots.hpp"

#include <algorithm>
#include <fstream>  // NOLINT(readability/streams)
#include <iostream>  // NOLINT(readability/streams)
#include <string>
#include <vector>

#include "base/bundle.hpp"
#include "glog/logging.h"
#include "integrators/symmetric_linear_multistep_integrator.hpp"
#include "integrators/symplectic_runge_kutta_nyström_integrator.hpp"
#include "integrators/symplectic_partitioned_runge_kutta_integrator.hpp"
#include "physics/kepler_orbit.hpp"
#include "physics/massive_body.hpp"
#include "quantities/quantities.hpp"
#include "quantities/named_quantities.hpp"
#include "mathematica/mathematica.hpp"
#include "testing_utilities/integration.hpp"
#include "testing_utilities/numerics.hpp"

#define SLMS_INTEGRATOR(name) \
  { (integrators::name<Length>()), #name, 1 }
#define SRKN_INTEGRATOR(name)                     \
  {                                               \
    (integrators::name<Length>()), #name,         \
        (integrators::name<Length>()).evaluations \
  }
#define SPRK_INTEGRATOR(name, composition)                 \
  {                                                        \
    (integrators::name<Length, Speed>()                    \
         .AsRungeKuttaNyströmIntegrator<(composition)>()), \
        #name " " #composition,                            \
        (integrators::name<Length, Speed>()).evaluations   \
  }

namespace principia {

using base::not_null;
using geometry::BarycentreCalculator;
using geometry::Displacement;
using geometry::InnerProduct;
using geometry::Instant;
using geometry::Velocity;
using integrators::ABA;
using integrators::BA;
using integrators::FixedStepSizeIntegrator;
using integrators::IntegrationProblem;
using integrators::SpecialSecondOrderDifferentialEquation;
using numerics::DoublePrecision;
using quantities::Acceleration;
using quantities::AngularFrequency;
using quantities::Cos;
using quantities::Energy;
using quantities::GravitationalParameter;
using quantities::Length;
using quantities::Mass;
using quantities::Pow;
using quantities::Sin;
using quantities::SIUnit;
using quantities::Speed;
using quantities::SpecificEnergy;
using quantities::Stiffness;
using quantities::Time;
using quantities::si::Joule;
using quantities::si::Kilogram;
using quantities::si::Metre;
using quantities::si::Minute;
using quantities::si::Radian;
using quantities::si::Second;
using physics::KeplerianElements;
using physics::KeplerOrbit;
using physics::MassiveBody;
using physics::MasslessBody;
using testing_utilities::AbsoluteError;
using testing_utilities::ComputeHarmonicOscillatorAcceleration;
using testing_utilities::ComputeKeplerAcceleration;
using ::std::placeholders::_1;
using ::std::placeholders::_2;
using ::std::placeholders::_3;

namespace mathematica {

// TODO(egg): it would probably be saner to use Position<Whatever> and make the
// simple harmonic oscillator work in 3d.
using ODE = SpecialSecondOrderDifferentialEquation<Length>;
using Problem = IntegrationProblem<ODE>;

namespace {

struct SimpleHarmonicMotionPlottedIntegrator final {
  FixedStepSizeIntegrator<ODE> const& integrator;
  std::string name;
  int evaluations;
};

// This list should be sorted by:
// 1. increasing order;
// 2. SPRKs before SRKNs before symmetric linear multistep integrators.
// 3. increasing number of evaluations;
// 4. date;
// 5. author names;
// 6. method name.
std::vector<SimpleHarmonicMotionPlottedIntegrator> Methods() {
  return {// Order 2
          SPRK_INTEGRATOR(NewtonDelambreStørmerVerletLeapfrog, ABA),/*
          SPRK_INTEGRATOR(McLachlanAtela1992Order2Optimal, BA),*/
          SPRK_INTEGRATOR(McLachlan1995S2, ABA),/*
          // Order 3
          SPRK_INTEGRATOR(Ruth1983, BA),
          SPRK_INTEGRATOR(McLachlanAtela1992Order3Optimal, BA),
          // Order 4
          SPRK_INTEGRATOR(CandyRozmus1991ForestRuth1990, ABA),
          SPRK_INTEGRATOR(Suzuki1990, ABA),
          SPRK_INTEGRATOR(McLachlan1995SS5, ABA),
          SPRK_INTEGRATOR(McLachlan1995S4, ABA),
          SPRK_INTEGRATOR(McLachlan1995S5, ABA),
          SPRK_INTEGRATOR(BlanesMoan2002S6, ABA),
          SRKN_INTEGRATOR(McLachlanAtela1992Order4Optimal),
          SRKN_INTEGRATOR(McLachlan1995SB3A4),
          SRKN_INTEGRATOR(McLachlan1995SB3A5),
          SRKN_INTEGRATOR(BlanesMoan2002SRKN6B),
          // Order 5
          SRKN_INTEGRATOR(McLachlanAtela1992Order5Optimal),
          // Order 6
          SPRK_INTEGRATOR(Yoshida1990Order6A, ABA),
          SPRK_INTEGRATOR(Yoshida1990Order6B, ABA),
          SPRK_INTEGRATOR(Yoshida1990Order6C, ABA),
          SPRK_INTEGRATOR(McLachlan1995SS9, ABA),
          SPRK_INTEGRATOR(BlanesMoan2002S10, ABA),
          SRKN_INTEGRATOR(OkunborSkeel1994Order6Method13),
          SRKN_INTEGRATOR(BlanesMoan2002SRKN11B),*/
          SRKN_INTEGRATOR(BlanesMoan2002SRKN14A),/*
          // Order 8
          SPRK_INTEGRATOR(Yoshida1990Order8A, ABA),
          SPRK_INTEGRATOR(Yoshida1990Order8B, ABA),
          SPRK_INTEGRATOR(Yoshida1990Order8C, ABA),
          SPRK_INTEGRATOR(Yoshida1990Order8D, ABA),
          SPRK_INTEGRATOR(Yoshida1990Order8E, ABA),
          SPRK_INTEGRATOR(McLachlan1995SS15, ABA),*/
          SPRK_INTEGRATOR(McLachlan1995SS17, ABA),
          SLMS_INTEGRATOR(QuinlanTremaine1990Order8),/*
          SLMS_INTEGRATOR(Quinlan1999Order8A),
          SLMS_INTEGRATOR(Quinlan1999Order8B),*/
          // Order 10
          SLMS_INTEGRATOR(QuinlanTremaine1990Order10),
          // Order 12
          SLMS_INTEGRATOR(QuinlanTremaine1990Order12),
          // Order 14
          SLMS_INTEGRATOR(QuinlanTremaine1990Order14)};
}

// Those methods which have converged to the limits of double-precision floating
// point error on the circular Kepler problem tested by
// |GenerateKeplerProblemWorkErrorGraphs| with less than 8e4 evaluations.
std::vector<SimpleHarmonicMotionPlottedIntegrator> ReferenceMethods() {
  return {// Order 5
          SRKN_INTEGRATOR(McLachlanAtela1992Order5Optimal),
          // Order 6
          SPRK_INTEGRATOR(McLachlan1995SS9, ABA),
          SPRK_INTEGRATOR(BlanesMoan2002S10, ABA),
          SRKN_INTEGRATOR(OkunborSkeel1994Order6Method13),
          SRKN_INTEGRATOR(BlanesMoan2002SRKN11B),
          SRKN_INTEGRATOR(BlanesMoan2002SRKN14A),
          // Order 8
          SPRK_INTEGRATOR(McLachlan1995SS15, ABA),
          SPRK_INTEGRATOR(McLachlan1995SS17, ABA)};
}

}  // namespace

void GenerateSimpleHarmonicMotionWorkErrorGraphs() {
  ODE::SystemState initial_state;
  Problem problem;
  int number_of_evaluations;
  problem.equation.compute_acceleration =
      std::bind(ComputeHarmonicOscillatorAcceleration,
                _1, _2, _3, &number_of_evaluations);
  problem.initial_state = &initial_state;

  Instant const t0;
  Length const q_amplitude = 1 * Metre;
  Speed const v_amplitude = 1 * Metre / Second;
  AngularFrequency const ω = 1 * Radian / Second;
  Stiffness const k = SIUnit<Stiffness>();
  Mass const m = 1 * Kilogram;

  initial_state.positions.emplace_back(q_amplitude);
  initial_state.velocities.emplace_back(0 * Metre / Second);
  initial_state.time = DoublePrecision<Instant>(t0);

  Instant const tmax = t0 + 50 * Second;

  double const step_reduction = 1.015;


  std::vector<std::string> q_error_data;
  std::vector<std::string> v_error_data;
  std::vector<std::string> e_error_data;

  Length max_q_error;
  Speed max_v_error;
  Energy max_e_error;
  auto const append_state = [&max_q_error, &max_v_error, &max_e_error,
                             q_amplitude, v_amplitude, ω, m, k, t0](
      ODE::SystemState const& state) {
    max_q_error = std::max(max_q_error,
        AbsoluteError(q_amplitude * Cos(ω * (state.time.value - t0)),
                      state.positions[0].value));
    max_v_error = std::max(max_v_error,
        AbsoluteError(-v_amplitude * Sin(ω * (state.time.value - t0)),
                      state.velocities[0].value));
    max_e_error = std::max(max_e_error,
        AbsoluteError(0.5 * Joule,
                      (m * Pow<2>(state.velocities[0].value) +
                       k * Pow<2>(state.positions[0].value)) / 2));
  };

  std::vector<std::string> names;
  for (auto const& method : Methods()) {
    LOG(INFO) << "Harmonic oscillator: " << method.name;
    Time Δt = method.evaluations * 1 * Second;
    std::vector<Length> q_errors;
    std::vector<Speed> v_errors;
    std::vector<Energy> e_errors;
    std::vector<double> evaluations;
    for (int i = 0; i < 500; ++i, Δt /= step_reduction) {
      max_q_error = Length{};
      max_v_error = Speed{};
      max_e_error = Energy{};
      number_of_evaluations = 0;
      auto instance = method.integrator.NewInstance(problem, append_state, Δt);
      instance->Solve(tmax);
      // Log both the actual number of evaluations and a theoretical number that
      // ignores any startup costs; that theoretical number is the one used for
      // plotting.
      int const amortized_evaluations =
          method.evaluations * static_cast<int>(std::floor((tmax - t0) / Δt));
      LOG_IF(INFO, (i + 1) % 50 == 0) << number_of_evaluations << "("
                                      << amortized_evaluations << ")";
      // We plot the maximum error, i.e., the L∞ norm of the error.
      // Blanes and Moan (2002), or Blanes, Casas and Ros (2001) tend to use
      // the average error (the normalized L¹ norm) instead.
      q_errors.emplace_back(max_q_error);
      v_errors.emplace_back(max_v_error);
      e_errors.emplace_back(max_e_error);
      evaluations.emplace_back(amortized_evaluations);
    }
    q_error_data.emplace_back(PlottableDataset(evaluations, q_errors));
    v_error_data.emplace_back(PlottableDataset(evaluations, v_errors));
    e_error_data.emplace_back(PlottableDataset(evaluations, e_errors));
    names.emplace_back(Escape(method.name));
  }
  std::ofstream file;
  file.open("simple_harmonic_motion_graphs.generated.wl");
  file << Assign("qErrorData", q_error_data);
  file << Assign("vErrorData", v_error_data);
  file << Assign("eErrorData", e_error_data);
  file << Assign("names", names);
  file.close();
}


class WorkErrorGraphGenerator {
 public:
  struct Errors {
    Length q_error;
    Speed v_error;
    SpecificEnergy e_error;
  };

  WorkErrorGraphGenerator(
      std::function<void(Instant const& t,
                         std::vector<Length> const& q,
                         std::vector<Acceleration>& result,
                         int* evaluations)> compute_accelerations,
      ODE::SystemState initial_state,
      std::function<Errors(ODE::SystemState const&)> compute_errors)
      : methods_(Methods()),
        compute_accelerations_(compute_accelerations),
        initial_state_(initial_state) {
    q_errors_.resize(methods_.size());
    v_errors_.resize(methods_.size());
    e_errors_.resize(methods_.size());
    evaluations_.resize(methods_.size());
    for (int i = 0; i < methods_.size(); ++i) {
      q_errors_[i].resize(integrations_per_integrator_);
      v_errors_[i].resize(integrations_per_integrator_);
      e_errors_[i].resize(integrations_per_integrator_);
      evaluations_[i].resize(integrations_per_integrator_);
    }
  }

  void Generate() {
    base::Bundle bundle;
    for (int method_index = 0; i < methods_.size(); ++i) {
      for (int time_step_index = 0;
           time_step_index < integrations_per_integrator_) {
        bundle.Add(std::bind(&WorkErrorGraphGenerator::Integrate,
                             this,
                             method_index,
                             time_step_index));
      }
    }
  }

 private:
  base::Status Integrate(int method_index,
                         int time_step_index) {
    auto const& method = methods_[method_index];
    Problem problem;
    int number_of_evaluations = 0;
    problem.equation.compute_acceleration = std::bind(
        compute_accelerations_, _1, _2, _3, &number_of_evaluations);
    problem.initial_state = &initial_state;
    Length max_q_error;
    Speed max_v_error;
    SpecificEnergy max_e_error;
    auto append_state = [this, &max_q_error, &max_v_error, &max_e_error](
      ODE::SystemState const& state) {
      auto const errors = compute_errors_(state);
      max_q_error = std::max(max_q_error, errors.q_error);
      max_v_error = std::max(max_v_error, errors.v_error);
      max_e_error = std::max(max_e_error, errors.e_error);
    };
    Time const Δt = method.evaluations * starting_step_size_per_evaluation_ /
                    std::pow(step_reduction_, time_step_index);
    auto instance = method.integrator.NewInstance(problem, append_state, Δt);

    method.integrator.Solve(tmax, *instance);
    // Log both the actual number of evaluations and a theoretical number
    // that ignores any startup costs; that theoretical number is the one
    // used for plotting.
    int const amortized_evaluations =
        method.evaluations * static_cast<int>(std::floor((tmax - t0) / Δt));
    LOG_EVERY_N(INFO, 50) << "[" << method_index << "," << time_step_index
                          << "] " << number_of_evaluations
                          << " actual evaluations (" << amortized_evaluations
                          << " amortized) with " << method.name;
    // We plot the maximum error, i.e., the L∞ norm of the error.
    // Blanes and Moan (2002), or Blanes, Casas and Ros (2001) tend to use
    // the average error (the normalized L¹ norm) instead.
    q_errors_[method_index][time_step_index] = max_q_error;
    v_errors_[method_index][time_step_index] = max_v_error;
    e_errors_[method_index][time_step_index] = max_e_error;
    evaluations_[method_index][time_step_index] = amortized_evaluations;
    return base::Status::OK;
  }

  std::vector<SimpleHarmonicMotionPlottedIntegrator> const methods_;
  std::function<void(Instant const& t,
                     std::vector<Length> const& q,
                     std::vector<Acceleration>& result,
                     int* evaluations)>
      compute_accelerations_;
  ODE::SystemState initial_state_;
  std::function<Errors(ODE::SystemState const&)> compute_errors_;
  std::vector<std::vector<Length>> q_errors_;
  std::vector<std::vector<Speed>> v_errors_;
  std::vector<std::vector<SpecificEnergy>> e_errors_;
  std::vector<std::vector<double>> evaluations_;
  double const step_reduction_ = 1.015;
  Time const starting_step_size_per_evaluation_ = 1 * Second;
  int const integrations_per_integrator_ = 500;
};

void GenerateKeplerProblemWorkErrorGraphs(double const eccentricity) {
  ODE::SystemState initial_state;
  Problem problem;
  int number_of_evaluations;
  problem.equation.compute_acceleration =
      std::bind(ComputeKeplerAcceleration, _1, _2, _3, &number_of_evaluations);
  problem.initial_state = &initial_state;

  Instant const t0;

  GravitationalParameter const μ = SIUnit<GravitationalParameter>();
  MassiveBody b1(μ);
  MasslessBody b2;

  using World = geometry::Frame<serialization::Frame::TestTag,
                                serialization::Frame::TEST,
                                /*frame_is_inertial=*/true>;
  KeplerianElements<World> elements;
  elements.semimajor_axis = 1 * Metre;
  elements.eccentricity = eccentricity;
  KeplerOrbit<World> const orbit(b1, b2, elements, t0);

  auto const initial_dof = orbit.StateVectors(t0);
  CHECK_EQ(initial_dof.displacement().coordinates().z, 0 * Metre);
  CHECK_EQ(initial_dof.velocity().coordinates().z, 0 * Metre / Second);

  initial_state.positions.emplace_back(
      initial_dof.displacement().coordinates().x);
  initial_state.positions.emplace_back(
      initial_dof.displacement().coordinates().y);
  initial_state.velocities.emplace_back(initial_dof.velocity().coordinates().x);
  initial_state.velocities.emplace_back(initial_dof.velocity().coordinates().y);
  initial_state.time = DoublePrecision<Instant>(t0);

  // Integrate over 8 orbits.
  Instant const tmax =
      t0 + 80 * (2 * π * Radian) / *orbit.elements_at_epoch().mean_motion;

  SpecificEnergy const initial_specific_energy =
      InnerProduct(initial_dof.velocity(), initial_dof.velocity()) / 2 -
      μ / initial_dof.displacement().Norm();

  double const step_reduction = 1.015;

  std::vector<std::string> q_error_data;
  std::vector<std::string> v_error_data;
  std::vector<std::string> e_error_data;

<<<<<<< HEAD
=======
  Length max_q_error;
  Speed max_v_error;
  SpecificEnergy max_e_error;
  auto const append_state = [&max_q_error, &max_v_error, &max_e_error, &orbit,
                             μ, initial_specific_energy](
      ODE::SystemState const& state) {
    Displacement<World> q(
        {state.positions[0].value, state.positions[1].value, 0 * Metre});
    Velocity<World> v({state.velocities[0].value,
                       state.velocities[1].value,
                       0 * Metre / Second});
    auto const expected_dof = orbit.StateVectors(state.time.value);
    max_q_error = std::max(max_q_error,
        AbsoluteError(expected_dof.displacement(), q));
    max_v_error = std::max(max_v_error,
        AbsoluteError(expected_dof.velocity(), v));
    max_e_error = std::max(max_e_error,
        AbsoluteError(initial_specific_energy,
                      InnerProduct(v, v) / 2 - μ / q.Norm()));
  };

>>>>>>> 829dd8a0
  std::vector<std::string> names;
  for (auto const& method : Methods()) {
    LOG(INFO) << " Kepler problem with e = " << eccentricity << ": "
              << method.name;
    Time Δt = method.evaluations * 1 * Second;
    constexpr int integrations = 500;
    std::vector<Length> q_errors;
    q_errors.resize(integrations);
    std::vector<Speed> v_errors;
    v_errors.resize(integrations);
    std::vector<SpecificEnergy> e_errors;
    e_errors.resize(integrations);
    std::vector<double> evaluations;
<<<<<<< HEAD
    evaluations.resize(integrations);
    for (int i = 0; i < integrations; ++i, Δt /= step_reduction) {
      auto integrate = [i,
                        Δt,
                        &method,
                        &problem,
                        &append_state
                        &q_errors,
                        &v_errors,
                        &e_errors,
                        &evaluations]() {
        max_q_error = Length{};
        max_v_error = Speed{};
        max_e_error = SpecificEnergy{};
        number_of_evaluations = 0;
      };
=======
    for (int i = 0; i < 500; ++i, Δt /= step_reduction) {
      max_q_error = Length{};
      max_v_error = Speed{};
      max_e_error = SpecificEnergy{};
      number_of_evaluations = 0;
      auto instance = method.integrator.NewInstance(problem, append_state, Δt);
      instance->Solve(tmax);
      // Log both the actual number of evaluations and a theoretical number that
      // ignores any startup costs; that theoretical number is the one used for
      // plotting.
      int const amortized_evaluations =
          method.evaluations * static_cast<int>(std::floor((tmax - t0) / Δt));
      LOG_IF(INFO, (i + 1) % 50 == 0) << number_of_evaluations << "("
                                      << amortized_evaluations << ")";
      // We plot the maximum error, i.e., the L∞ norm of the error.
      // Blanes and Moan (2002), or Blanes, Casas and Ros (2001) tend to use
      // the average error (the normalized L¹ norm) instead.
      q_errors.emplace_back(max_q_error);
      v_errors.emplace_back(max_v_error);
      e_errors.emplace_back(max_e_error);
      evaluations.emplace_back(amortized_evaluations);
>>>>>>> 829dd8a0
    }
    q_error_data.emplace_back(PlottableDataset(evaluations, q_errors));
    v_error_data.emplace_back(PlottableDataset(evaluations, v_errors));
    e_error_data.emplace_back(PlottableDataset(evaluations, e_errors));
    names.emplace_back(Escape(method.name));
  }
  std::ofstream file;
  file.open("kepler_problem_graphs_" + std::to_string(eccentricity) +
            ".generated.wl");
  file << Assign("qErrorData", q_error_data);
  file << Assign("vErrorData", v_error_data);
  file << Assign("eErrorData", e_error_data);
  file << Assign("names", names);
  file.close();
}

}  // namespace mathematica
}  // namespace principia<|MERGE_RESOLUTION|>--- conflicted
+++ resolved
@@ -276,10 +276,12 @@
                          std::vector<Acceleration>& result,
                          int* evaluations)> compute_accelerations,
       ODE::SystemState initial_state,
-      std::function<Errors(ODE::SystemState const&)> compute_errors)
+      std::function<Errors(ODE::SystemState const&)> compute_errors,
+      Instant const& tmax)
       : methods_(Methods()),
         compute_accelerations_(compute_accelerations),
-        initial_state_(initial_state) {
+        initial_state_(initial_state),
+        tmax_(tmax) {
     q_errors_.resize(methods_.size());
     v_errors_.resize(methods_.size());
     e_errors_.resize(methods_.size());
@@ -292,17 +294,39 @@
     }
   }
 
-  void Generate() {
-    base::Bundle bundle;
-    for (int method_index = 0; i < methods_.size(); ++i) {
+  std::string GetData() {
+    base::Bundle bundle(/*workers=*/8);
+    for (int method_index = 0; method_index < methods_.size(); ++method_index) {
       for (int time_step_index = 0;
-           time_step_index < integrations_per_integrator_) {
+           time_step_index < integrations_per_integrator_;
+           ++time_step_index) {
         bundle.Add(std::bind(&WorkErrorGraphGenerator::Integrate,
                              this,
                              method_index,
                              time_step_index));
       }
     }
+    bundle.Join();
+
+    std::vector<std::string> q_error_data;
+    std::vector<std::string> v_error_data;
+    std::vector<std::string> e_error_data;
+    std::vector<std::string> names;
+    for (int i = 0; i < methods_.size(); ++i) {
+      q_error_data.emplace_back(
+          PlottableDataset(evaluations_[i], q_errors_[i]));
+      v_error_data.emplace_back(
+          PlottableDataset(evaluations_[i], v_errors_[i]));
+      e_error_data.emplace_back(
+          PlottableDataset(evaluations_[i], e_errors_[i]));
+      names.emplace_back(methods_[i].name);
+    }
+    std::string result;
+    result += Assign("qErrorData", q_error_data);
+    result += Assign("vErrorData", v_error_data);
+    result += Assign("eErrorData", e_error_data);
+    result += Assign("names", names);
+    return result;
   }
 
  private:
@@ -313,7 +337,8 @@
     int number_of_evaluations = 0;
     problem.equation.compute_acceleration = std::bind(
         compute_accelerations_, _1, _2, _3, &number_of_evaluations);
-    problem.initial_state = &initial_state;
+    problem.initial_state = &initial_state_;
+    auto const t0 = problem.initial_state->time.value;
     Length max_q_error;
     Speed max_v_error;
     SpecificEnergy max_e_error;
@@ -328,12 +353,12 @@
                     std::pow(step_reduction_, time_step_index);
     auto instance = method.integrator.NewInstance(problem, append_state, Δt);
 
-    method.integrator.Solve(tmax, *instance);
+    instance->Solve(tmax_);
     // Log both the actual number of evaluations and a theoretical number
     // that ignores any startup costs; that theoretical number is the one
     // used for plotting.
     int const amortized_evaluations =
-        method.evaluations * static_cast<int>(std::floor((tmax - t0) / Δt));
+        method.evaluations * static_cast<int>(std::floor((tmax_ - t0) / Δt));
     LOG_EVERY_N(INFO, 50) << "[" << method_index << "," << time_step_index
                           << "] " << number_of_evaluations
                           << " actual evaluations (" << amortized_evaluations
@@ -345,6 +370,7 @@
     v_errors_[method_index][time_step_index] = max_v_error;
     e_errors_[method_index][time_step_index] = max_e_error;
     evaluations_[method_index][time_step_index] = amortized_evaluations;
+
     return base::Status::OK;
   }
 
@@ -360,6 +386,7 @@
   std::vector<std::vector<Speed>> v_errors_;
   std::vector<std::vector<SpecificEnergy>> e_errors_;
   std::vector<std::vector<double>> evaluations_;
+  Instant const tmax_;
   double const step_reduction_ = 1.015;
   Time const starting_step_size_per_evaluation_ = 1 * Second;
   int const integrations_per_integrator_ = 500;
@@ -367,14 +394,7 @@
 
 void GenerateKeplerProblemWorkErrorGraphs(double const eccentricity) {
   ODE::SystemState initial_state;
-  Problem problem;
-  int number_of_evaluations;
-  problem.equation.compute_acceleration =
-      std::bind(ComputeKeplerAcceleration, _1, _2, _3, &number_of_evaluations);
-  problem.initial_state = &initial_state;
-
   Instant const t0;
-
   GravitationalParameter const μ = SIUnit<GravitationalParameter>();
   MassiveBody b1(μ);
   MasslessBody b2;
@@ -407,19 +427,10 @@
       InnerProduct(initial_dof.velocity(), initial_dof.velocity()) / 2 -
       μ / initial_dof.displacement().Norm();
 
-  double const step_reduction = 1.015;
-
-  std::vector<std::string> q_error_data;
-  std::vector<std::string> v_error_data;
-  std::vector<std::string> e_error_data;
-
-<<<<<<< HEAD
-=======
   Length max_q_error;
   Speed max_v_error;
   SpecificEnergy max_e_error;
-  auto const append_state = [&max_q_error, &max_v_error, &max_e_error, &orbit,
-                             μ, initial_specific_energy](
+  auto const compute_error = [&orbit, μ, initial_specific_energy](
       ODE::SystemState const& state) {
     Displacement<World> q(
         {state.positions[0].value, state.positions[1].value, 0 * Metre});
@@ -427,82 +438,21 @@
                        state.velocities[1].value,
                        0 * Metre / Second});
     auto const expected_dof = orbit.StateVectors(state.time.value);
-    max_q_error = std::max(max_q_error,
-        AbsoluteError(expected_dof.displacement(), q));
-    max_v_error = std::max(max_v_error,
-        AbsoluteError(expected_dof.velocity(), v));
-    max_e_error = std::max(max_e_error,
+    return WorkErrorGraphGenerator::Errors{
+        AbsoluteError(expected_dof.displacement(), q),
+        AbsoluteError(expected_dof.velocity(), v),
         AbsoluteError(initial_specific_energy,
-                      InnerProduct(v, v) / 2 - μ / q.Norm()));
+                      InnerProduct(v, v) / 2 - μ / q.Norm())};
   };
 
->>>>>>> 829dd8a0
-  std::vector<std::string> names;
-  for (auto const& method : Methods()) {
-    LOG(INFO) << " Kepler problem with e = " << eccentricity << ": "
-              << method.name;
-    Time Δt = method.evaluations * 1 * Second;
-    constexpr int integrations = 500;
-    std::vector<Length> q_errors;
-    q_errors.resize(integrations);
-    std::vector<Speed> v_errors;
-    v_errors.resize(integrations);
-    std::vector<SpecificEnergy> e_errors;
-    e_errors.resize(integrations);
-    std::vector<double> evaluations;
-<<<<<<< HEAD
-    evaluations.resize(integrations);
-    for (int i = 0; i < integrations; ++i, Δt /= step_reduction) {
-      auto integrate = [i,
-                        Δt,
-                        &method,
-                        &problem,
-                        &append_state
-                        &q_errors,
-                        &v_errors,
-                        &e_errors,
-                        &evaluations]() {
-        max_q_error = Length{};
-        max_v_error = Speed{};
-        max_e_error = SpecificEnergy{};
-        number_of_evaluations = 0;
-      };
-=======
-    for (int i = 0; i < 500; ++i, Δt /= step_reduction) {
-      max_q_error = Length{};
-      max_v_error = Speed{};
-      max_e_error = SpecificEnergy{};
-      number_of_evaluations = 0;
-      auto instance = method.integrator.NewInstance(problem, append_state, Δt);
-      instance->Solve(tmax);
-      // Log both the actual number of evaluations and a theoretical number that
-      // ignores any startup costs; that theoretical number is the one used for
-      // plotting.
-      int const amortized_evaluations =
-          method.evaluations * static_cast<int>(std::floor((tmax - t0) / Δt));
-      LOG_IF(INFO, (i + 1) % 50 == 0) << number_of_evaluations << "("
-                                      << amortized_evaluations << ")";
-      // We plot the maximum error, i.e., the L∞ norm of the error.
-      // Blanes and Moan (2002), or Blanes, Casas and Ros (2001) tend to use
-      // the average error (the normalized L¹ norm) instead.
-      q_errors.emplace_back(max_q_error);
-      v_errors.emplace_back(max_v_error);
-      e_errors.emplace_back(max_e_error);
-      evaluations.emplace_back(amortized_evaluations);
->>>>>>> 829dd8a0
-    }
-    q_error_data.emplace_back(PlottableDataset(evaluations, q_errors));
-    v_error_data.emplace_back(PlottableDataset(evaluations, v_errors));
-    e_error_data.emplace_back(PlottableDataset(evaluations, e_errors));
-    names.emplace_back(Escape(method.name));
-  }
+  WorkErrorGraphGenerator generator(ComputeKeplerAcceleration,
+                                    initial_state,
+                                    compute_error,
+                                    tmax);
   std::ofstream file;
   file.open("kepler_problem_graphs_" + std::to_string(eccentricity) +
             ".generated.wl");
-  file << Assign("qErrorData", q_error_data);
-  file << Assign("vErrorData", v_error_data);
-  file << Assign("eErrorData", e_error_data);
-  file << Assign("names", names);
+  file << generator.GetData();
   file.close();
 }
 
