﻿
#include "mathematica/integrator_plots.hpp"

#include <algorithm>
#include <fstream>  // NOLINT(readability/streams)
#include <iostream>  // NOLINT(readability/streams)
#include <string>
#include <vector>

#include "base/bundle.hpp"
#include "base/file.hpp"
#include "base/status.hpp"
#include "glog/logging.h"
#include "integrators/methods.hpp"
#include "integrators/symmetric_linear_multistep_integrator.hpp"
#include "integrators/symplectic_runge_kutta_nyström_integrator.hpp"
#include "integrators/symplectic_partitioned_runge_kutta_integrator.hpp"
#include "physics/kepler_orbit.hpp"
#include "physics/massive_body.hpp"
#include "quantities/quantities.hpp"
#include "quantities/named_quantities.hpp"
#include "mathematica/mathematica.hpp"
#include "serialization/integrators.pb.h"
#include "testing_utilities/integration.hpp"
#include "testing_utilities/numerics.hpp"

#define SLMS_INTEGRATOR(name)                         \
  {                                                   \
    (integrators::SymmetricLinearMultistepIntegrator< \
        integrators::methods::name,                   \
        Length>()),                                   \
        u8###name, 1                                  \
  }
#define SRKN_INTEGRATOR(name)                                 \
  {                                                           \
    (integrators::SymplecticRungeKuttaNyströmIntegrator<      \
        integrators::methods::name,                           \
        Length>()),                                           \
        u8###name, (integrators::methods::name::evaluations)  \
  }
#define SPRK_INTEGRATOR(name, composition)                   \
  {                                                          \
    (integrators::SymplecticRungeKuttaNyströmIntegrator<     \
        integrators::methods::name,                          \
        serialization::FixedStepSizeIntegrator::composition, \
        Length>()),                                          \
        u8###name " " u8###composition,                      \
        (integrators::methods::name::evaluations)            \
  }

namespace principia {

using base::Bundle;
using base::not_null;
using base::OFStream;
using base::Status;
using geometry::BarycentreCalculator;
using geometry::Displacement;
using geometry::Inertial;
using geometry::InnerProduct;
using geometry::Instant;
using geometry::Velocity;
using integrators::FixedStepSizeIntegrator;
using integrators::IntegrationProblem;
using integrators::SpecialSecondOrderDifferentialEquation;
using numerics::DoublePrecision;
using quantities::Acceleration;
using quantities::AngularFrequency;
using quantities::Cos;
using quantities::Energy;
using quantities::GravitationalParameter;
using quantities::Length;
using quantities::Mass;
using quantities::Pow;
using quantities::Sin;
using quantities::SIUnit;
using quantities::Speed;
using quantities::SpecificEnergy;
using quantities::Stiffness;
using quantities::Time;
using quantities::si::Joule;
using quantities::si::Kilogram;
using quantities::si::Metre;
using quantities::si::Minute;
using quantities::si::Radian;
using quantities::si::Second;
using physics::KeplerianElements;
using physics::KeplerOrbit;
using physics::MassiveBody;
using physics::MasslessBody;
using testing_utilities::AbsoluteError;
using testing_utilities::ComputeHarmonicOscillatorAcceleration1D;
using testing_utilities::ComputeKeplerAcceleration;
using ::std::placeholders::_1;
using ::std::placeholders::_2;
using ::std::placeholders::_3;

namespace mathematica {

// TODO(egg): it would probably be saner to use Position<Whatever> and make the
// simple harmonic oscillator work in 3d.
using ODE = SpecialSecondOrderDifferentialEquation<Length>;
using Problem = IntegrationProblem<ODE>;

namespace {

struct SimpleHarmonicMotionPlottedIntegrator final {
  FixedStepSizeIntegrator<ODE> const& integrator;
  std::string name;
  int evaluations;
};

// This list should be sorted by:
// 1. increasing order;
// 2. SPRKs before SRKNs before symmetric linear multistep integrators.
// 3. increasing number of evaluations;
// 4. date;
// 5. author names;
// 6. method name.
std::vector<SimpleHarmonicMotionPlottedIntegrator> Methods() {
  return {// Order 2
          SPRK_INTEGRATOR(NewtonDelambreStørmerVerletLeapfrog, BAB),
          SPRK_INTEGRATOR(McLachlanAtela1992Order2Optimal, BA),
          SPRK_INTEGRATOR(McLachlan1995S2, BAB),
          // Order 3
          SPRK_INTEGRATOR(Ruth1983, BA),
          SPRK_INTEGRATOR(McLachlanAtela1992Order3Optimal, BA),
          // Order 4
          SPRK_INTEGRATOR(CandyRozmus1991ForestRuth1990, BAB),
          SPRK_INTEGRATOR(鈴木1990, BAB),
          SPRK_INTEGRATOR(McLachlan1995SS5, BAB),
          SPRK_INTEGRATOR(McLachlan1995S4, BAB),
          SPRK_INTEGRATOR(McLachlan1995S5, BAB),
          SPRK_INTEGRATOR(BlanesMoan2002S6, BAB),
          SRKN_INTEGRATOR(McLachlanAtela1992Order4Optimal),
          SRKN_INTEGRATOR(McLachlan1995SB3A4),
          SRKN_INTEGRATOR(McLachlan1995SB3A5),
          SRKN_INTEGRATOR(BlanesMoan2002SRKN6B),
          // Order 5
          SRKN_INTEGRATOR(McLachlanAtela1992Order5Optimal),
          // Order 6
          SPRK_INTEGRATOR(吉田1990Order6A, BAB),
          SPRK_INTEGRATOR(吉田1990Order6B, BAB),
          SPRK_INTEGRATOR(吉田1990Order6C, BAB),
          SPRK_INTEGRATOR(McLachlan1995SS9, BAB),
          SPRK_INTEGRATOR(BlanesMoan2002S10, BAB),
          SRKN_INTEGRATOR(OkunborSkeel1994Order6Method13),
          SRKN_INTEGRATOR(BlanesMoan2002SRKN11B),
          SRKN_INTEGRATOR(BlanesMoan2002SRKN14A),
          // Order 8
          SPRK_INTEGRATOR(吉田1990Order8A, BAB),
          SPRK_INTEGRATOR(吉田1990Order8B, BAB),
          SPRK_INTEGRATOR(吉田1990Order8C, BAB),
          SPRK_INTEGRATOR(吉田1990Order8D, BAB),
          SPRK_INTEGRATOR(吉田1990Order8E, BAB),
          SPRK_INTEGRATOR(McLachlan1995SS15, BAB),
          SPRK_INTEGRATOR(McLachlan1995SS17, BAB),
          SLMS_INTEGRATOR(QuinlanTremaine1990Order8),
          SLMS_INTEGRATOR(Quinlan1999Order8A),
          SLMS_INTEGRATOR(Quinlan1999Order8B),
          // Order 10
          SLMS_INTEGRATOR(QuinlanTremaine1990Order10),
          // Order 12
          SLMS_INTEGRATOR(QuinlanTremaine1990Order12),
          // Order 14
          SLMS_INTEGRATOR(QuinlanTremaine1990Order14)};
}

// Those methods which have converged to the limits of double-precision floating
// point error on the circular Kepler problem tested by
// |GenerateKeplerProblemWorkErrorGraphs| with less than 8e4 evaluations.
std::vector<SimpleHarmonicMotionPlottedIntegrator> ReferenceMethods() {
  return {// Order 5
          SRKN_INTEGRATOR(McLachlanAtela1992Order5Optimal),
          // Order 6
          SPRK_INTEGRATOR(McLachlan1995SS9, BAB),
          SPRK_INTEGRATOR(BlanesMoan2002S10, BAB),
          SRKN_INTEGRATOR(OkunborSkeel1994Order6Method13),
          SRKN_INTEGRATOR(BlanesMoan2002SRKN11B),
          SRKN_INTEGRATOR(BlanesMoan2002SRKN14A),
          // Order 8
          SPRK_INTEGRATOR(McLachlan1995SS15, BAB),
          SPRK_INTEGRATOR(McLachlan1995SS17, BAB)};
}

}  // namespace

// Templatized to allow for problems where specific energy is more convenient
// than energy.
template<typename Energy>
class WorkErrorGraphGenerator {
 public:
  struct Errors {
    Length q_error;
    Speed v_error;
    Energy e_error;
  };

  WorkErrorGraphGenerator(
      std::function<Status(Instant const& t,
                           std::vector<Length> const& q,
                           std::vector<Acceleration>& result,
                           int* evaluations)> compute_accelerations,
      ODE::SystemState initial_state,
      std::function<Errors(ODE::SystemState const&)> compute_errors,
      Instant const& tmax,
      std::string const& problem_name)
      : methods_(Methods()),
        compute_accelerations_(compute_accelerations),
        initial_state_(initial_state),
        compute_errors_(compute_errors),
        tmax_(tmax),
        problem_name_(problem_name) {
    q_errors_.resize(methods_.size());
    v_errors_.resize(methods_.size());
    e_errors_.resize(methods_.size());
    evaluations_.resize(methods_.size());
    for (int i = 0; i < methods_.size(); ++i) {
      q_errors_[i].resize(integrations_per_integrator_);
      v_errors_[i].resize(integrations_per_integrator_);
      e_errors_[i].resize(integrations_per_integrator_);
      evaluations_[i].resize(integrations_per_integrator_);
    }
  }

  std::string GetMathematicaData() {
    LOG(INFO) << "Using " << std::thread::hardware_concurrency()
              << " worker threads";
    Bundle bundle;
    for (int method_index = 0; method_index < methods_.size(); ++method_index) {
      for (int time_step_index = 0;
           time_step_index < integrations_per_integrator_;
           ++time_step_index) {
        bundle.Add(std::bind(&WorkErrorGraphGenerator::Integrate,
                             this,
                             method_index,
                             time_step_index));
      }
    }
    bundle.Join();

    std::vector<std::string> q_error_data;
    std::vector<std::string> v_error_data;
    std::vector<std::string> e_error_data;
    std::vector<std::string> names;
    for (int i = 0; i < methods_.size(); ++i) {
      q_error_data.emplace_back(
          PlottableDataset(evaluations_[i], q_errors_[i]));
      v_error_data.emplace_back(
          PlottableDataset(evaluations_[i], v_errors_[i]));
      e_error_data.emplace_back(
          PlottableDataset(evaluations_[i], e_errors_[i]));
      names.emplace_back(Escape(methods_[i].name));
    }
    std::string result;
    result += Assign("qErrorData", q_error_data);
    result += Assign("vErrorData", v_error_data);
    result += Assign("eErrorData", e_error_data);
    result += Assign("names", names);
    return result;
  }

 private:
  Status Integrate(int const method_index, int const time_step_index) {
    auto const& method = methods_[method_index];
    Problem problem;
    int number_of_evaluations = 0;
    problem.equation.compute_acceleration = std::bind(
        compute_accelerations_, _1, _2, _3, &number_of_evaluations);
    problem.initial_state = initial_state_;
    auto const t0 = problem.initial_state.time.value;
    Length max_q_error;
    Speed max_v_error;
    Energy max_e_error;
    auto append_state = [this, &max_q_error, &max_v_error, &max_e_error](
      ODE::SystemState const& state) {
      auto const errors = compute_errors_(state);
      max_q_error = std::max(max_q_error, errors.q_error);
      max_v_error = std::max(max_v_error, errors.v_error);
      max_e_error = std::max(max_e_error, errors.e_error);
    };
    Time const Δt = method.evaluations * starting_step_size_per_evaluation_ /
                    std::pow(step_reduction_, time_step_index);
    auto const instance =
        method.integrator.NewInstance(problem, append_state, Δt);

    instance->Solve(tmax_);
    // Log both the actual number of evaluations and a theoretical number
    // that ignores any startup costs; that theoretical number is the one
    // used for plotting.
    int const amortized_evaluations =
        method.evaluations * static_cast<int>(std::floor((tmax_ - t0) / Δt));
    LOG_EVERY_N(INFO, 50) << "[" << method_index << "," << time_step_index
                          << "] " << problem_name_ << ": "
                          << number_of_evaluations << " actual evaluations ("
                          << amortized_evaluations << " amortized) with "
                          << method.name;
    // We plot the maximum error, i.e., the L∞ norm of the error.
    // Blanes and Moan (2002), or Blanes, Casas and Ros (2001) tend to use
    // the average error (the normalized L¹ norm) instead.
    q_errors_[method_index][time_step_index] = max_q_error;
    v_errors_[method_index][time_step_index] = max_v_error;
    e_errors_[method_index][time_step_index] = max_e_error;
    evaluations_[method_index][time_step_index] = amortized_evaluations;

    return Status::OK;
  }

  std::vector<SimpleHarmonicMotionPlottedIntegrator> const methods_;
  std::function<Status(Instant const& t,
                       std::vector<Length> const& q,
                       std::vector<Acceleration>& result,
                       int* evaluations)>
      compute_accelerations_;
  ODE::SystemState initial_state_;
  std::function<Errors(ODE::SystemState const&)> compute_errors_;
  std::vector<std::vector<Length>> q_errors_;
  std::vector<std::vector<Speed>> v_errors_;
  std::vector<std::vector<Energy>> e_errors_;
  std::vector<std::vector<double>> evaluations_;
  Instant const tmax_;
  std::string const problem_name_;
  double const step_reduction_ = 1.015;
  Time const starting_step_size_per_evaluation_ = 1 * Second;
  int const integrations_per_integrator_ = 500;
};


void GenerateSimpleHarmonicMotionWorkErrorGraphs() {
  ODE::SystemState initial_state;
  Instant const t0;
  Length const q_amplitude = 1 * Metre;
  Speed const v_amplitude = 1 * Metre / Second;
  AngularFrequency const ω = 1 * Radian / Second;
  Stiffness const k = SIUnit<Stiffness>();
  Mass const m = 1 * Kilogram;

  initial_state.positions.emplace_back(q_amplitude);
  initial_state.velocities.emplace_back(0 * Metre / Second);
  initial_state.time = DoublePrecision<Instant>(t0);

  Instant const tmax = t0 + 50 * Second;
  auto const compute_error = [q_amplitude, v_amplitude, ω, m, k, t0](
      ODE::SystemState const& state) {
    return WorkErrorGraphGenerator<Energy>::Errors{
        AbsoluteError(q_amplitude * Cos(ω * (state.time.value - t0)),
                      state.positions[0].value),
        AbsoluteError(-v_amplitude * Sin(ω * (state.time.value - t0)),
                      state.velocities[0].value),
        AbsoluteError(0.5 * Joule,
                      (m * Pow<2>(state.velocities[0].value) +
                       k * Pow<2>(state.positions[0].value)) / 2)};
  };
  WorkErrorGraphGenerator<Energy> generator(
      ComputeHarmonicOscillatorAcceleration1D,
      initial_state,
      compute_error,
      tmax,
      "Harmonic oscillator");

  OFStream file(TEMP_DIR / "simple_harmonic_motion_graphs.generated.wl");
  file << generator.GetMathematicaData();
}

void GenerateKeplerProblemWorkErrorGraphs(double const eccentricity) {
  ODE::SystemState initial_state;
  Instant const t0;
  GravitationalParameter const μ = SIUnit<GravitationalParameter>();
  MassiveBody b1(μ);
  MasslessBody b2;

<<<<<<< HEAD
  enum class WorldTag;
  using World = geometry::Frame<WorldTag, WorldTag{}, Inertial>;
=======
  using World = geometry::Frame<serialization::Frame::TestTag,
                                serialization::Frame::TEST,
                                Inertial>;
>>>>>>> 1f600866
  KeplerianElements<World> elements;
  elements.semimajor_axis = 1 * Metre;
  elements.eccentricity = eccentricity;
  KeplerOrbit<World> const orbit(b1, b2, elements, t0);

  auto const initial_dof = orbit.StateVectors(t0);
  CHECK_EQ(initial_dof.displacement().coordinates().z, 0 * Metre);
  CHECK_EQ(initial_dof.velocity().coordinates().z, 0 * Metre / Second);

  initial_state.positions.emplace_back(
      initial_dof.displacement().coordinates().x);
  initial_state.positions.emplace_back(
      initial_dof.displacement().coordinates().y);
  initial_state.velocities.emplace_back(initial_dof.velocity().coordinates().x);
  initial_state.velocities.emplace_back(initial_dof.velocity().coordinates().y);
  initial_state.time = DoublePrecision<Instant>(t0);

  // Integrate over 8 orbits.
  Instant const tmax =
      t0 + 8 * (2 * π * Radian) / *orbit.elements_at_epoch().mean_motion;

  SpecificEnergy const initial_specific_energy =
      initial_dof.velocity().Norm²() / 2 -
      μ / initial_dof.displacement().Norm();

  auto const compute_error = [&orbit, μ, initial_specific_energy](
      ODE::SystemState const& state) {
    Displacement<World> q(
        {state.positions[0].value, state.positions[1].value, 0 * Metre});
    Velocity<World> v({state.velocities[0].value,
                       state.velocities[1].value,
                       0 * Metre / Second});
    auto const expected_dof = orbit.StateVectors(state.time.value);
    return WorkErrorGraphGenerator<SpecificEnergy>::Errors{
        AbsoluteError(expected_dof.displacement(), q),
        AbsoluteError(expected_dof.velocity(), v),
        AbsoluteError(initial_specific_energy, v.Norm²() / 2 - μ / q.Norm())};
  };

  WorkErrorGraphGenerator<SpecificEnergy> generator(
      ComputeKeplerAcceleration,
      initial_state,
      compute_error,
      tmax,
      " Kepler problem with e = " + std::to_string(eccentricity));

  OFStream file(TEMP_DIR / ("kepler_problem_graphs_" +
                            std::to_string(eccentricity) + ".generated.wl"));
  file << generator.GetMathematicaData();
}

}  // namespace mathematica
}  // namespace principia<|MERGE_RESOLUTION|>--- conflicted
+++ resolved
@@ -369,14 +369,9 @@
   MassiveBody b1(μ);
   MasslessBody b2;
 
-<<<<<<< HEAD
-  enum class WorldTag;
-  using World = geometry::Frame<WorldTag, WorldTag{}, Inertial>;
-=======
   using World = geometry::Frame<serialization::Frame::TestTag,
                                 serialization::Frame::TEST,
                                 Inertial>;
->>>>>>> 1f600866
   KeplerianElements<World> elements;
   elements.semimajor_axis = 1 * Metre;
   elements.eccentricity = eccentricity;
