--- conflicted
+++ resolved
@@ -13,14 +13,10 @@
 #include "physics/body_centred_non_rotating_dynamic_frame.hpp"
 #include "physics/ephemeris.hpp"
 #include "physics/solar_system.hpp"
-<<<<<<< HEAD
-=======
 #include "testing_utilities/approximate_quantity.hpp"
 #include "testing_utilities/matchers.hpp"
 #include "testing_utilities/numerics.hpp"
->>>>>>> 6bc2570f
 #include "testing_utilities/is_near.hpp"
-#include "testing_utilities/matchers.hpp"
 
 namespace principia {
 namespace astronomy {
@@ -512,17 +508,7 @@
   EXPECT_THAT(elements.mean_eccentricity_interval().midpoint(),
               IsNear(9.9e-5_⑴));
   EXPECT_THAT(elements.mean_argument_of_periapsis_interval().midpoint(),
-<<<<<<< HEAD
-              IsNear(86.62 * Degree));
-
-  EXPECT_THAT(ground_track.reduced_longitude_of_equator_crossing()->midpoint(),
-              IsNear(0 * Degree));
-  EXPECT_THAT(ground_track.reduced_longitude_of_equator_crossing()->measure(),
-              IsNear(0 * Degree));
-  EXPECT_THAT(recurrence.grid_interval(), IsNear(0 * Degree));
-=======
               IsNear(86.62_⑴ * Degree));
->>>>>>> 6bc2570f
 }
 
 // COSPAR ID 2002-021A, SPOT-5 (Satellite Pour l’Observation de la Terre).
