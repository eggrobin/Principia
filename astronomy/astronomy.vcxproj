--- conflicted
+++ resolved
@@ -89,11 +89,8 @@
     <ClCompile Include="ksp_system_test.cpp" />
     <ClCompile Include="geodesy_test.cpp" />
     <ClCompile Include="lunar_orbit_test.cpp" />
-<<<<<<< HEAD
     <ClCompile Include="orbit_analyser_test.cpp" />
-=======
     <ClCompile Include="orbit_recurrence_test.cpp" />
->>>>>>> db134961
     <ClCompile Include="solar_system_dynamics_test.cpp" />
     <ClCompile Include="standard_product_3.cpp" />
     <ClCompile Include="standard_product_3_test.cpp" />
