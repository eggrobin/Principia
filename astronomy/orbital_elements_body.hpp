#pragma once

#include "astronomy/orbital_elements.hpp"

#include <algorithm>
#include <vector>

#include "absl/strings/str_cat.h"
#include "base/jthread.hpp"
#include "base/status_utilities.hpp"
#include "numerics/quadrature.hpp"
<<<<<<< HEAD
#include "integrators/embedded_explicit_runge_kutta_integrator.hpp"
#include "integrators/methods.hpp"
=======
>>>>>>> 5d2e8cd6
#include "physics/kepler_orbit.hpp"
#include "quantities/elementary_functions.hpp"

#include "mathematica/logger.hpp"

namespace principia {
namespace astronomy {
namespace internal_orbital_elements {

using base::this_stoppable_thread;
using geometry::Velocity;
<<<<<<< HEAD
using integrators::AdaptiveStepSizeIntegrator;
using integrators::EmbeddedExplicitRungeKuttaIntegrator;
using integrators::ExplicitFirstOrderOrdinaryDifferentialEquation;
using integrators::IntegrationProblem;
using integrators::methods::DormandPrince1986RK547FC;
=======
>>>>>>> 5d2e8cd6
using numerics::quadrature::AutomaticClenshawCurtis;
using physics::DegreesOfFreedom;
using physics::KeplerOrbit;
using quantities::ArcTan;
using quantities::Cos;
using quantities::Mod;
using quantities::Pow;
using quantities::Product;
using quantities::Sin;
using quantities::Sqrt;
using quantities::Square;
using quantities::Tan;
using quantities::UnwindFrom;
using quantities::si::Radian;

template<typename PrimaryCentred>
absl::StatusOr<OrbitalElements> OrbitalElements::ForTrajectory(
    Trajectory<PrimaryCentred> const& trajectory,
    MassiveBody const& primary,
    Body const& secondary) {
  OrbitalElements orbital_elements;
  if (trajectory.t_min() >= trajectory.t_max()) {
    return absl::InvalidArgumentError(
        absl::StrCat("trajectory has min time ",
                     DebugString(trajectory.t_min()),
                     " and max time ",
                     DebugString(trajectory.t_max())));
  }

  auto osculating_equinoctial_element = [&primary, &secondary, &trajectory](
      Instant const& time) -> EquinoctialElements {
    DegreesOfFreedom<PrimaryCentred> const primary_dof{
        PrimaryCentred::origin, PrimaryCentred::unmoving};
    DegreesOfFreedom<PrimaryCentred> const degrees_of_freedom =
        trajectory.EvaluateDegreesOfFreedom(time);
    auto const osculating_elements =
        KeplerOrbit<PrimaryCentred>(
            primary, secondary, degrees_of_freedom - primary_dof, time)
            .elements_at_epoch();
    double const& e = *osculating_elements.eccentricity;
    Angle const& ϖ = *osculating_elements.longitude_of_periapsis;
    Angle const& Ω = osculating_elements.longitude_of_ascending_node;
    Angle const& M = *osculating_elements.mean_anomaly;
    Angle const& i = osculating_elements.inclination;
    double const tg_½i = Tan(i / 2);
    double const cotg_½i = 1 / tg_½i;
    return {.t = time,
            .a = *osculating_elements.semimajor_axis,
            .h = e * Sin(ϖ),
            .k = e * Cos(ϖ),
            .λ = result.empty() ? ϖ + M : UnwindFrom(result.back().λ, ϖ + M),
            .p = tg_½i * Sin(Ω),
            .q = tg_½i * Cos(Ω),
            .pʹ = cotg_½i * Sin(Ω),
            .qʹ = cotg_½i * Cos(Ω)};
  };

  orbital_elements.osculating_equinoctial_elements_ =
      OsculatingEquinoctialElements(trajectory, primary, secondary);
  orbital_elements.radial_distances_ = RadialDistances(trajectory);
  auto const sidereal_period =
      SiderealPeriod(orbital_elements.osculating_equinoctial_elements_);
  RETURN_IF_ERROR(sidereal_period);
  orbital_elements.sidereal_period_ = sidereal_period.value();
  if (!IsFinite(orbital_elements.sidereal_period_) ||
      orbital_elements.sidereal_period_ <= Time{}) {
    // Guard against NaN sidereal periods (from hyperbolic orbits) or negative
    // sidereal periods (from aberrant trajectories, see #2811).
    return absl::OutOfRangeError(
        "sidereal period is " + DebugString(orbital_elements.sidereal_period_));
  }
  auto mean_equinoctial_elements =
      MeanEquinoctialElements(orbital_elements.osculating_equinoctial_elements_,
                              orbital_elements.sidereal_period_);
  RETURN_IF_ERROR(mean_equinoctial_elements);
  orbital_elements.mean_equinoctial_elements_ =
      std::move(mean_equinoctial_elements).value();
  if (orbital_elements.mean_equinoctial_elements_.size() < 2) {
    return absl::OutOfRangeError(
        "trajectory does not span one sidereal period: sidereal period is " +
            DebugString(orbital_elements.sidereal_period_) +
            ", trajectory spans " +
            DebugString(trajectory.t_max() - trajectory.t_min()));
  }
  auto mean_classical_elements =
      ToClassicalElements(orbital_elements.mean_equinoctial_elements_);
  RETURN_IF_ERROR(mean_classical_elements);
  orbital_elements.mean_classical_elements_ =
      std::move(mean_classical_elements).value();
  RETURN_IF_ERROR(orbital_elements.ComputePeriodsAndPrecession());
  RETURN_IF_ERROR(orbital_elements.ComputeIntervals());
  return orbital_elements;
}

inline std::vector<OrbitalElements::ClassicalElements> const&
OrbitalElements::mean_elements() const {
  return mean_classical_elements_;
}

inline Time OrbitalElements::sidereal_period() const {
  return sidereal_period_;
}

inline Time OrbitalElements::nodal_period() const {
  return nodal_period_;
}

inline Time OrbitalElements::anomalistic_period() const {
  return anomalistic_period_;
}

inline AngularFrequency OrbitalElements::nodal_precession() const {
  return nodal_precession_;
}

inline Interval<Length> OrbitalElements::mean_semimajor_axis_interval() const {
  return mean_semimajor_axis_interval_;
}

inline Interval<double> OrbitalElements::mean_eccentricity_interval() const {
  return mean_eccentricity_interval_;
}

inline Interval<Angle> OrbitalElements::mean_inclination_interval() const {
  return mean_inclination_interval_;
}

inline Interval<Angle>
OrbitalElements::mean_longitude_of_ascending_node_interval() const {
  return mean_longitude_of_ascending_node_interval_;
}

inline Interval<Angle> OrbitalElements::mean_argument_of_periapsis_interval()
    const {
  return mean_argument_of_periapsis_interval_;
}

inline Interval<Length> OrbitalElements::mean_periapsis_distance_interval()
    const {
  return mean_periapsis_distance_interval_;
}

inline Interval<Length> OrbitalElements::mean_apoapsis_distance_interval()
    const {
  return mean_apoapsis_distance_interval_;
}

inline Interval<Length> OrbitalElements::radial_distance_interval() const {
  return radial_distance_interval_;
}

template<typename PrimaryCentred>
std::vector<OrbitalElements::EquinoctialElements>
OrbitalElements::OsculatingEquinoctialElements(
    Trajectory<PrimaryCentred> const& trajectory,
    MassiveBody const& primary,
    Body const& secondary) {
  DegreesOfFreedom<PrimaryCentred> const primary_dof{
      PrimaryCentred::origin, PrimaryCentred::unmoving};
  std::vector<EquinoctialElements> result;
  result.reserve(trajectory.size());
  for (auto const& [time, degrees_of_freedom] : trajectory) {
    auto const osculating_elements =
        KeplerOrbit<PrimaryCentred>(primary,
                                    secondary,
                                    degrees_of_freedom - primary_dof,
                                    time)
            .elements_at_epoch();
    double const& e = *osculating_elements.eccentricity;
    Angle const& ϖ = *osculating_elements.longitude_of_periapsis;
    Angle const& Ω = osculating_elements.longitude_of_ascending_node;
    Angle const& M = *osculating_elements.mean_anomaly;
    Angle const& i = osculating_elements.inclination;
    double const tg_½i = Tan(i / 2);
    double const cotg_½i = 1 / tg_½i;
    result.push_back(
        {.t = time,
         .a = *osculating_elements.semimajor_axis,
         .h = e * Sin(ϖ),
         .k = e * Cos(ϖ),
         .λ = result.empty() ? ϖ + M : UnwindFrom(result.back().λ, ϖ + M),
         .p = tg_½i * Sin(Ω),
         .q = tg_½i * Cos(Ω),
         .pʹ = cotg_½i * Sin(Ω),
         .qʹ = cotg_½i * Cos(Ω)});
  }
  return result;
}

template<typename PrimaryCentred>
std::vector<Length> OrbitalElements::RadialDistances(
    Trajectory<PrimaryCentred> const& trajectory) {
  std::vector<Length> radial_distances;
  radial_distances.reserve(trajectory.size());
  DegreesOfFreedom<PrimaryCentred> const primary_dof{PrimaryCentred::origin,
                                                     PrimaryCentred::unmoving};
  for (auto const& [time, degrees_of_freedom] : trajectory) {
    radial_distances.push_back(
        (degrees_of_freedom.position() - primary_dof.position()).Norm());
  }
  return radial_distances;
}

inline std::vector<OrbitalElements::EquinoctialElements> const&
OrbitalElements::osculating_equinoctial_elements() const {
  return osculating_equinoctial_elements_;
}

inline std::vector<OrbitalElements::EquinoctialElements> const&
OrbitalElements::mean_equinoctial_elements() const {
  return mean_equinoctial_elements_;
}

inline absl::StatusOr<Time> OrbitalElements::SiderealPeriod(
    std::function<EquinoctialElements(Instant const&)> const&
        equinoctial_elements,
    Instant const& t_min,
    Instant const& t_max) {
  Time const Δt = t_max - t_min;
  Instant const t0 = equinoctial_elements.front().t + Δt / 2;
<<<<<<< HEAD
  int z = 0;
  Product<Angle, Square<Time>> const ʃ_λt_dt = AutomaticClenshawCurtis(
      [&equinoctial_elements, &t0, &z](
          Instant const& t) -> Product<Angle, Time> {
        auto it =
            std::partition_point(equinoctial_elements.begin(),
                                 equinoctial_elements.end(),
                                 [&t](EquinoctialElements const& elements) {
                                   return elements.t < t;
                                 });
        EquinoctialElements const& high = *it;
        Angle λ;
        if (it == equinoctial_elements.begin()) {
          λ = high.λ;
        } else {
          EquinoctialElements const& low = *--it;
          λ = low.λ + (t - low.t) * (high.λ - low.λ) / (high.t - low.t);
        }
        ++z;
        return λ * (t - t0);
      },
      equinoctial_elements.front().t,
      equinoctial_elements.back().t,
      /*max_relative_error=*/1e-6,
      /*max_points=*/equinoctial_elements.size());
  LOG(ERROR) << z << "/" << equinoctial_elements.size();
=======
  Product<Angle, Square<Time>> const ʃ_λt_dt =
    AutomaticClenshawCurtis([](){}, t_min, t_max, /*max_relative_error=*/1e-6,
      /*max_points=*/1025;

  auto const first = equinoctial_elements.begin();
  Time const first_t = first->t - t0;
  Product<Angle, Time> previous_λt = first->λ * first_t;
  for (auto previous = first, it = first + 1;
       it != equinoctial_elements.end();
       previous = it, ++it) {
    RETURN_IF_STOPPED;
    Time const t = it->t - t0;
    auto const λt = it->λ * t;
    Time const dt = it->t - previous->t;
    ʃ_λt_dt += (λt + previous_λt) / 2 * dt;
    previous_λt = λt;
  }
>>>>>>> 5d2e8cd6
  return 2 * π * Radian * Pow<3>(Δt) / (12 * ʃ_λt_dt);
}

inline absl::StatusOr<std::vector<OrbitalElements::EquinoctialElements>>
OrbitalElements::MeanEquinoctialElements(
    std::vector<EquinoctialElements> const& osculating,
    Time const& period) {
  Instant const& t_min = osculating.front().t;
  Instant const& t_max = osculating.back().t;
  // This function averages the elements in |osculating| over |period|.
  // For each |EquinoctialElements osculating_elements = osculating[i]| in
  // |osculating| such that |osculating_elements.t <= osculating.back().t|, let
  // |tᵢ = osculating_elements.t|; the result contains an
  // |EquinoctialElements mean_elements| with
  // |mean_elements.t = tᵢ + period / 2|.
  // For all э in the set of equinoctial elements {a, h, k, λ, p, q, pʹ, qʹ},
  // |mean_elements.э| is the integral of the osculating э from |tᵢ| to
  // |tᵢ + period|, divided by |period|.

  // Instead of computing the integral from |tᵢ| to |tᵢ + period| directly, we
  // precompute the integrals from |t_min| to each of the |tᵢ|.
  // The integral from |tᵢ| to |tᵢ + period| is then computed as the integral
  // from |tᵢ| to the last |tⱼ₋₁| before |tᵢ + period| (obtained by subtracting
  // the integrals to |tᵢ| and to |tⱼ₋₁|), plus the remainder integral from
  // |tⱼ₋₁| to |tᵢ + period| (a partial trapezoid on [tⱼ₋₁, tⱼ]).

  // Precompute the integrals from |t_min| to each of the |tᵢ|.
  int z = 0;
  auto const evaluate_osculating =
      [&osculating, &z](Instant const& t) -> EquinoctialElements {
    auto it = std::partition_point(
        osculating.begin(),
        osculating.end(),
        [&t](EquinoctialElements const& elements) { return elements.t < t; });
    EquinoctialElements const& high = *it;
    ++z;
    if (it == osculating.begin()) {
      return high;
    } else {
      EquinoctialElements const& low = *--it;
      double const α = (t - low.t) / (high.t - low.t);
      auto const interpolate = [α, &low, &high](auto const element) {
        return low.*element + α * (high.*element - low.*element);
      };
      return {.t = t,
              .a = interpolate(&EquinoctialElements::a),
              .h = interpolate(&EquinoctialElements::h),
              .k = interpolate(&EquinoctialElements::k),
              .λ = interpolate(&EquinoctialElements::λ),
              .p = interpolate(&EquinoctialElements::p),
              .q = interpolate(&EquinoctialElements::q),
              .pʹ = interpolate(&EquinoctialElements::pʹ),
              .qʹ = interpolate(&EquinoctialElements::qʹ)};
    }
  };

  mathematica::Logger logger(TEMP_DIR / "integration.wl");
  for (auto const& e : osculating) {
    logger.Append("osculating",
                  std::tuple{e.t, e.a, e.h, e.k, e.λ, e.p, e.q, e.pʹ, e.qʹ},
                  mathematica::ExpressInSIUnits);
  }
  for (Instant t = t_min; t <= t_max; t += period / 100) {
    auto const [_, a, h, k, λ, p, q, pʹ, qʹ] = evaluate_osculating(t);
    logger.Append("evaluatedOsculating",
                  std::tuple{t, a, h, k, λ, p, q, pʹ, qʹ},
                  mathematica::ExpressInSIUnits);
  }

  using ODE =
      ExplicitFirstOrderOrdinaryDifferentialEquation<Instant,
                                                     Product<Length, Time>,
                                                     Time,
                                                     Time,
                                                     Product<Angle, Time>,
                                                     Time,
                                                     Time,
                                                     Time,
                                                     Time>;
  using namespace quantities::si;
  IntegrationProblem<ODE> problem{
      .equation =
          {
              .compute_derivative =
                  [&evaluate_osculating](Instant const& t,
                                         ODE::State const& state,
                                         ODE::StateVariation& variations) {
                    auto const [_, a, h, k, λ, p, q, pʹ, qʹ] =
                        evaluate_osculating(t);
                    variations = {{a}, {h}, {k}, {λ}, {p}, {q}, {pʹ}, {qʹ}};
                    return absl::OkStatus();
                  },
          },
      .initial_state = ODE::SystemState(t_min,
                                        {{0 * Metre * Second},
                                         {0 * Second},
                                         {0 * Second},
                                         {0 * Radian * Second},
                                         {0 * Second},
                                         {0 * Second},
                                         {0 * Second},
                                         {0 * Second}}),
  };
  AdaptiveStepSizeIntegrator<ODE>::Parameters const parameters(
      /*first_time_step=*/period,
      /*safety_factor*/ 0.9,
      /*max_steps=*/std::numeric_limits<std::int64_t>::max(),
      /*last_step_is_exact=*/true);

  struct IntegratedEquinoctialElements {
    Instant t;
    // The integrals are from t_min to t_max.
    Product<Length, Time> ʃ_a_dt;
    Time ʃ_h_dt;
    Time ʃ_k_dt;
    Product<Angle, Time> ʃ_λ_dt;
    Time ʃ_p_dt;
    Time ʃ_q_dt;
    Time ʃ_pʹ_dt;
    Time ʃ_qʹ_dt;
  };
  std::vector<IntegratedEquinoctialElements> integrals;
  integrals.reserve(osculating.size());
  auto const append_state = [&integrals](ODE::SystemState const& state) {
    Instant const& t = state.s.value;
    auto const& [ʃ_a_dt,
                 ʃ_h_dt,
                 ʃ_k_dt,
                 ʃ_λ_dt,
                 ʃ_p_dt,
                 ʃ_q_dt,
                 ʃ_pʹ_dt,
                 ʃ_qʹ_dt] = state.y;
    integrals.push_back(
        IntegratedEquinoctialElements{.t = t,
                                      .ʃ_a_dt = ʃ_a_dt.front().value,
                                      .ʃ_h_dt = ʃ_h_dt.front().value,
                                      .ʃ_k_dt = ʃ_k_dt.front().value,
                                      .ʃ_λ_dt = ʃ_λ_dt.front().value,
                                      .ʃ_p_dt = ʃ_p_dt.front().value,
                                      .ʃ_q_dt = ʃ_q_dt.front().value,
                                      .ʃ_pʹ_dt = ʃ_pʹ_dt.front().value,
                                      .ʃ_qʹ_dt = ʃ_qʹ_dt.front().value});
  };
  append_state(problem.initial_state);
  auto const instance =
      EmbeddedExplicitRungeKuttaIntegrator<DormandPrince1986RK547FC,
                                           Instant,
                                           Product<Length, Time>,
                                           Time,
                                           Time,
                                           Product<Angle, Time>,
                                           Time,
                                           Time,
                                           Time,
                                           Time>()
          .NewInstance(
              problem,
              append_state,
              /*tolerance_to_error_ratio=*/
              [&t_max, &t_min, &period](Time const& Δt, ODE::SystemStateError const& error) {
                auto const& [Δa_Δt,
                             Δh_Δt,
                             Δk_Δt,
                             Δλ_Δt,
                             Δp_Δt,
                             Δq_Δt,
                             Δpʹ_Δt,
                             Δqʹ_Δt] = error;
                auto const timespan = t_max - t_min;
                using quantities::Abs;
                // Fixed stepsize:
                return std::pow(0.9, -(DormandPrince1986RK547FC::lower_order + 1));
                //return std::min({1 * Metre * period / Abs(Δa_Δt.front())});
              },
              /*integrator_parameters=*/parameters);
  RETURN_IF_ERROR(instance->Solve(t_max));
  LOG(ERROR) << z << " evaluations by integrator producing " << integrals.size()
             << " points";
  for (auto const& i : integrals) {
    logger.Append("integrals",
                  std::tuple{i.t,
                             i.ʃ_a_dt,
                             i.ʃ_h_dt,
                             i.ʃ_k_dt,
                             i.ʃ_λ_dt,
                             i.ʃ_p_dt,
                             i.ʃ_q_dt,
                             i.ʃ_pʹ_dt,
                             i.ʃ_qʹ_dt},
                  mathematica::ExpressInSIUnits);
  }
  auto const evaluate_integrals =
      [&integrals, &z](Instant const& t) -> IntegratedEquinoctialElements {
    auto it = std::partition_point(
        integrals.begin(),
        integrals.end(),
        [&t](IntegratedEquinoctialElements const& elements) {
          return elements.t < t;
        });
    IntegratedEquinoctialElements const& high = *it;
    ++z;
    if (it == integrals.begin()) {
      return high;
    } else {
      IntegratedEquinoctialElements const& low = *--it;
      double const α = (t - low.t) / (high.t - low.t);
      auto const interpolate = [α, &low, &high](auto const element) {
        return low.*element + α * (high.*element - low.*element);
      };
      return {.t = t,
              .ʃ_a_dt = interpolate(&IntegratedEquinoctialElements::ʃ_a_dt),
              .ʃ_h_dt = interpolate(&IntegratedEquinoctialElements::ʃ_h_dt),
              .ʃ_k_dt = interpolate(&IntegratedEquinoctialElements::ʃ_k_dt),
              .ʃ_λ_dt = interpolate(&IntegratedEquinoctialElements::ʃ_λ_dt),
              .ʃ_p_dt = interpolate(&IntegratedEquinoctialElements::ʃ_p_dt),
              .ʃ_q_dt = interpolate(&IntegratedEquinoctialElements::ʃ_q_dt),
              .ʃ_pʹ_dt = interpolate(&IntegratedEquinoctialElements::ʃ_pʹ_dt),
              .ʃ_qʹ_dt = interpolate(&IntegratedEquinoctialElements::ʃ_qʹ_dt)};
    }
  };

  // Now compute the averages.
  std::vector<EquinoctialElements> mean_elements;
  mean_elements.reserve(integrals.size());
  int j = 0;
  for (auto const& low : integrals) {
    RETURN_IF_STOPPED;
    if (low.t + period > t_max) {
      break;
    }
    auto const high = evaluate_integrals(low.t + period);
    mean_elements.emplace_back();
    mean_elements.back().t = low.t + period / 2;
    mean_elements.back().a = (high.ʃ_a_dt - low.ʃ_a_dt) / period;
    mean_elements.back().h = (high.ʃ_h_dt - low.ʃ_h_dt) / period;
    mean_elements.back().k = (high.ʃ_k_dt - low.ʃ_k_dt) / period;
    mean_elements.back().λ = (high.ʃ_λ_dt - low.ʃ_λ_dt) / period;
    mean_elements.back().p = (high.ʃ_p_dt - low.ʃ_p_dt) / period;
    mean_elements.back().q = (high.ʃ_q_dt - low.ʃ_q_dt) / period;
    mean_elements.back().pʹ = (high.ʃ_pʹ_dt - low.ʃ_pʹ_dt) / period;
    mean_elements.back().qʹ = (high.ʃ_qʹ_dt - low.ʃ_qʹ_dt) / period;
  }
  for (auto const& e : mean_elements) {
    logger.Append("mean",
                  std::tuple{e.t, e.a, e.h, e.k, e.λ, e.p, e.q, e.pʹ, e.qʹ},
                  mathematica::ExpressInSIUnits);
  }
  return mean_elements;
}

inline absl::StatusOr<std::vector<OrbitalElements::ClassicalElements>>
OrbitalElements::ToClassicalElements(
    std::vector<EquinoctialElements> const& equinoctial_elements) {
  std::vector<ClassicalElements> classical_elements;
  classical_elements.reserve(equinoctial_elements.size());
  for (auto const& equinoctial : equinoctial_elements) {
    RETURN_IF_STOPPED;
    double const tg_½i = Sqrt(Pow<2>(equinoctial.p) + Pow<2>(equinoctial.q));
    double const cotg_½i =
        Sqrt(Pow<2>(equinoctial.pʹ) + Pow<2>(equinoctial.qʹ));
    Angle const i =
        cotg_½i > tg_½i ? 2 * ArcTan(tg_½i) : 2 * ArcTan(1 / cotg_½i);
    Angle const Ω = cotg_½i > tg_½i ? ArcTan(equinoctial.p, equinoctial.q)
                                    : ArcTan(equinoctial.pʹ, equinoctial.qʹ);
    double const e = Sqrt(Pow<2>(equinoctial.h) + Pow<2>(equinoctial.k));
    Angle const ϖ = ArcTan(equinoctial.h, equinoctial.k);
    Angle const ω = ϖ - Ω;
    Angle const M = equinoctial.λ - ϖ;
    classical_elements.push_back(
        {.time = equinoctial.t,
         .semimajor_axis = equinoctial.a,
         .eccentricity = e,
         .inclination = i,
         .longitude_of_ascending_node = classical_elements.empty()
             ? Mod(Ω, 2 * π * Radian)
             : UnwindFrom(classical_elements.back().longitude_of_ascending_node,
                          Ω),
         .argument_of_periapsis = classical_elements.empty()
             ? Mod(ω, 2 * π * Radian)
             : UnwindFrom(classical_elements.back().argument_of_periapsis, ω),
         .mean_anomaly = classical_elements.empty()
             ? Mod(M, 2 * π * Radian)
             : UnwindFrom(classical_elements.back().mean_anomaly, M),
         .periapsis_distance = (1 - e) * equinoctial.a,
         .apoapsis_distance = (1 + e) * equinoctial.a});
  }
  return classical_elements;
}

inline absl::Status OrbitalElements::ComputePeriodsAndPrecession() {
  Time const Δt = mean_classical_elements_.back().time -
                  mean_classical_elements_.front().time;
  auto const Δt³ = Pow<3>(Δt);
  // We compute the mean rate (slope) of the mean anomaly M(t), the mean
  // argument of latitude u(t), and the longitude of the ascending node Ω(t).
  // On an interval [t̄ - Δt/2, t̄ + Δt/2], the slope of э is computed as
  //   ∫ (э(t) - э̄) (t - t̄) dt / ∫ (t - t̄)² dt;
  // this is the continuous analogue of a simple linear regression.
  // With ∫ (t - t̄)² dt = Δt³ / 12 and ∫ э̄ (t - t̄) = э̄ ∫ (t - t̄) dt = 0,
  // this simplifies to
  //   12 ∫ э(t) (t - t̄) dt / Δt³.
  // We first compute ∫ э(t) (t - t̄) dt for the three elements of interest.

  Product<Angle, Square<Time>> ʃ_Mt_dt;
  Product<Angle, Square<Time>> ʃ_ut_dt;
  Product<Angle, Square<Time>> ʃ_Ωt_dt;

  Instant const t̄ = mean_classical_elements_.front().time + Δt / 2;
  auto const first = mean_classical_elements_.begin();
  Time first_t = first->time - t̄;
  Product<Angle, Time> previous_Mt = first->mean_anomaly * first_t;
  Product<Angle, Time> previous_ut =
      (first->argument_of_periapsis + first->mean_anomaly) * first_t;
  Product<Angle, Time> previous_Ωt =
      first->longitude_of_ascending_node * first_t;
  for (auto previous = first, it = first + 1;
       it != mean_classical_elements_.end();
       previous = it, ++it) {
    RETURN_IF_STOPPED;
    Angle const u = it->argument_of_periapsis + it->mean_anomaly;
    Angle const& M = it->mean_anomaly;
    Angle const& Ω = it->longitude_of_ascending_node;
    Time const t = it->time - t̄;
    auto const Mt = M * t;
    auto const ut = u * t;
    auto const Ωt = Ω * t;
    Time const dt = it->time - previous->time;
    ʃ_Mt_dt += (Mt + previous_Mt) / 2 * dt;
    ʃ_ut_dt += (ut + previous_ut) / 2 * dt;
    ʃ_Ωt_dt += (Ωt + previous_Ωt) / 2 * dt;
    previous_Mt = Mt;
    previous_ut = ut;
    previous_Ωt = Ωt;
  }

  // The periods are 2π over the mean rate of the relevant element; the nodal
  // precession is the mean rate of Ω.

  anomalistic_period_ = 2 * π * Radian * Δt³ / (12 * ʃ_Mt_dt);
  nodal_period_ = 2 * π * Radian * Δt³ / (12 * ʃ_ut_dt);
  nodal_precession_ = 12 * ʃ_Ωt_dt / Δt³;
  return absl::OkStatus();
}

inline absl::Status OrbitalElements::ComputeIntervals() {
  for (auto const& r : radial_distances_) {
    RETURN_IF_STOPPED;
    radial_distance_interval_.Include(r);
  }
  for (auto const& elements : mean_classical_elements_) {
    RETURN_IF_STOPPED;
    mean_semimajor_axis_interval_.Include(elements.semimajor_axis);
    mean_eccentricity_interval_.Include(elements.eccentricity);
    mean_inclination_interval_.Include(elements.inclination);
    mean_longitude_of_ascending_node_interval_.Include(
        elements.longitude_of_ascending_node);
    mean_argument_of_periapsis_interval_.Include(
        elements.argument_of_periapsis);
    mean_periapsis_distance_interval_.Include(elements.periapsis_distance);
    mean_apoapsis_distance_interval_.Include(elements.apoapsis_distance);
  }
  return absl::OkStatus();
}


}  // namespace internal_orbital_elements
}  // namespace astronomy
}  // namespace principia<|MERGE_RESOLUTION|>--- conflicted
+++ resolved
@@ -9,11 +9,8 @@
 #include "base/jthread.hpp"
 #include "base/status_utilities.hpp"
 #include "numerics/quadrature.hpp"
-<<<<<<< HEAD
 #include "integrators/embedded_explicit_runge_kutta_integrator.hpp"
 #include "integrators/methods.hpp"
-=======
->>>>>>> 5d2e8cd6
 #include "physics/kepler_orbit.hpp"
 #include "quantities/elementary_functions.hpp"
 
@@ -25,14 +22,11 @@
 
 using base::this_stoppable_thread;
 using geometry::Velocity;
-<<<<<<< HEAD
 using integrators::AdaptiveStepSizeIntegrator;
 using integrators::EmbeddedExplicitRungeKuttaIntegrator;
 using integrators::ExplicitFirstOrderOrdinaryDifferentialEquation;
 using integrators::IntegrationProblem;
 using integrators::methods::DormandPrince1986RK547FC;
-=======
->>>>>>> 5d2e8cd6
 using numerics::quadrature::AutomaticClenshawCurtis;
 using physics::DegreesOfFreedom;
 using physics::KeplerOrbit;
@@ -253,7 +247,6 @@
     Instant const& t_max) {
   Time const Δt = t_max - t_min;
   Instant const t0 = equinoctial_elements.front().t + Δt / 2;
-<<<<<<< HEAD
   int z = 0;
   Product<Angle, Square<Time>> const ʃ_λt_dt = AutomaticClenshawCurtis(
       [&equinoctial_elements, &t0, &z](
@@ -280,25 +273,6 @@
       /*max_relative_error=*/1e-6,
       /*max_points=*/equinoctial_elements.size());
   LOG(ERROR) << z << "/" << equinoctial_elements.size();
-=======
-  Product<Angle, Square<Time>> const ʃ_λt_dt =
-    AutomaticClenshawCurtis([](){}, t_min, t_max, /*max_relative_error=*/1e-6,
-      /*max_points=*/1025;
-
-  auto const first = equinoctial_elements.begin();
-  Time const first_t = first->t - t0;
-  Product<Angle, Time> previous_λt = first->λ * first_t;
-  for (auto previous = first, it = first + 1;
-       it != equinoctial_elements.end();
-       previous = it, ++it) {
-    RETURN_IF_STOPPED;
-    Time const t = it->t - t0;
-    auto const λt = it->λ * t;
-    Time const dt = it->t - previous->t;
-    ʃ_λt_dt += (λt + previous_λt) / 2 * dt;
-    previous_λt = λt;
-  }
->>>>>>> 5d2e8cd6
   return 2 * π * Radian * Pow<3>(Δt) / (12 * ʃ_λt_dt);
 }
 
