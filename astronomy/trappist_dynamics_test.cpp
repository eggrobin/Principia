--- conflicted
+++ resolved
@@ -44,10 +44,7 @@
 using quantities::Angle;
 using quantities::Derivative;
 using quantities::Difference;
-<<<<<<< HEAD
-=======
 using quantities::Exponentiation;
->>>>>>> 94e01efb
 using quantities::Pow;
 using quantities::Square;
 using quantities::Sqrt;
@@ -62,54 +59,6 @@
 
 namespace astronomy {
 
-<<<<<<< HEAD
-using Transits = std::vector<Instant>;
-using TransitsByPlanet = std::map<std::string, Transits>;
-
-template<typename Value>
-struct Measured {
-  Value estimated_value;
-  Difference<Value> standard_uncertainty;
-};
-
-using MeasuredTransits = std::vector<Measured<Instant>>;
-using MeasuredTransitsByPlanet = std::map<std::string, MeasuredTransits>;
-
-// The random number generator used by the optimisation.
-
-// The description of the characteristics of an individual, i.e., a
-// configuration of the Trappist system.
-class Genome {
- public:
-  explicit Genome(std::vector<KeplerianElements<Trappist>> const& elements);
-
-  std::vector<KeplerianElements<Trappist>> const& elements() const;
-
-  void Mutate(std::mt19937_64& engine, int generation,
-              std::function<double(Genome const&)> χ²);
-
-  static Genome OnePointCrossover(Genome const& g1,
-                                  Genome const& g2,
-                                  std::mt19937_64& engine);
-  static Genome TwoPointCrossover(Genome const& g1,
-                                  Genome const& g2,
-                                  std::mt19937_64& engine);
-  static Genome Blend(Genome const& g1,
-                      Genome const& g2,
-                      std::mt19937_64& engine);
-
- private:
-  std::vector<KeplerianElements<Trappist>> elements_;
-};
-
-// A set of genomes which can reproduce based on their fitness.
-class Population {
- public:
-  Population(Genome const& luca,
-             int const size,
-             std::function<double(Genome const&, std::string&)> compute_fitness,
-             std::function<double(Genome const&)> χ²);
-=======
 struct PlanetParameters {
   constexpr static int count = 4;
   double eccentricity;
@@ -119,33 +68,11 @@
 };
 
 using SystemParameters = std::array<PlanetParameters, 7>;
->>>>>>> 94e01efb
 
 using Population = std::vector<SystemParameters>;
 
 using Calculator = std::function<double(SystemParameters const&)>;
 
-<<<<<<< HEAD
-  Genome best_genome() const;
-
- private:
-  Genome const* Pick() const;
-
-  std::function<double(Genome const&, std::string&)> const compute_fitness_;
-  std::function<double(Genome const&)> χ²_;
-  mutable std::mt19937_64 engine_;
-  std::vector<Genome> current_;
-  std::vector<Genome> next_;
-  std::vector<double> fitnesses_;
-  std::vector<std::string> traces_;
-  std::vector<double> cumulative_fitnesses_;
-
-  int generation_ = 0;
-  double best_fitness_ = 0.0;
-  std::string best_trace_;
-  std::optional<Genome> best_genome_;
-};
-=======
 PlanetParameters operator+(PlanetParameters const& left,
                            PlanetParameters const& right) {
   PlanetParameters result = left;
@@ -155,7 +82,6 @@
   result.mean_anomaly += right.mean_anomaly;
   return result;
 }
->>>>>>> 94e01efb
 
 PlanetParameters operator-(PlanetParameters const& left,
                            PlanetParameters const& right) {
@@ -176,176 +102,11 @@
   return result;
 }
 
-<<<<<<< HEAD
-void Genome::Mutate(std::mt19937_64& engine, int generation, std::function<double(Genome const&)> χ²)  {
-  std::student_t_distribution<> distribution(1);
-  double multiplicator = std::exp2(-2 - std::min(generation, 300) / 20);
-  if (generation == -1) {
-    multiplicator = 1;
-  }
-  auto mutate_mean_anomaly =
-      [&distribution, &engine, multiplicator](KeplerianElements<Trappist>& element, Angle const size) {
-        *element.mean_anomaly +=
-            distribution(engine) * size;
-        *element.mean_anomaly =
-            std::fmod(*element.mean_anomaly / quantities::si::Radian, 2 * π) *
-            quantities::si::Radian;
-        if (*element.mean_anomaly < 0 * quantities::si::Radian) {
-          *element.mean_anomaly += 2 * π * quantities::si::Radian;
-        }
-      };
-  for (auto& element : elements_) {
-    element.asymptotic_true_anomaly = std::nullopt;
-    element.turning_angle = std::nullopt;
-    element.semimajor_axis = std::nullopt;
-    element.specific_energy = std::nullopt;
-    element.characteristic_energy = std::nullopt;
-    element.mean_motion = std::nullopt;
-    element.hyperbolic_mean_motion = std::nullopt;
-    element.hyperbolic_excess_velocity = std::nullopt;
-    element.semiminor_axis = std::nullopt;
-    element.impact_parameter = std::nullopt;
-    element.semilatus_rectum = std::nullopt;
-    element.specific_angular_momentum = std::nullopt;
-    element.periapsis_distance = std::nullopt;
-    element.apoapsis_distance = std::nullopt;
-    element.longitude_of_periapsis = std::nullopt;
-    element.true_anomaly = std::nullopt;
-    element.hyperbolic_mean_anomaly = std::nullopt;
-    // The standard deviation of the distribution below has a strong effect on
-    // the convergence of the algorithm: if it's too small we do not explore the
-    // genomic space efficiently and it takes forever to find decent solutions;
-    // if it's too large we explore the genomic space haphazardly and suffer
-    // from deleterious mutations.
-    *element.argument_of_periapsis +=
-        distribution(engine) * 10 * Degree * multiplicator;
-    *element.argument_of_periapsis =
-        std::fmod(*element.argument_of_periapsis / quantities::si::Radian,
-                  2 * π) *
-        quantities::si::Radian;
-    if (*element.argument_of_periapsis < 0 * quantities::si::Radian) {
-      *element.argument_of_periapsis += 2 * π * quantities::si::Radian;
-    }
-    *element.period += distribution(engine) * 5 * Second * Sqrt(multiplicator);
-    element.eccentricity =
-        *element.eccentricity +
-        distribution(engine) * 1e-3 * Sqrt(multiplicator);
-    for (;;) {
-      if (*element.eccentricity < 0) {
-        *element.eccentricity = - *element.eccentricity;
-      } else if (*element.eccentricity > 0.2) {
-        *element.eccentricity = 0.2 - *element.eccentricity;
-      } else {
-        break;
-      }
-    }
-    mutate_mean_anomaly(element, 10 * Degree * multiplicator);
-  }
-  if (generation < 200) {
-    return;
-  }
-  {
-    Bundle bundle(8);
-    double χ²₁;
-    bundle.Add([this, &χ², &χ²₁]() {
-      χ²₁ = χ²(*this);
-      return Status::OK;
-    });
-    std::vector<Angle> M₂s;
-    M₂s.resize(elements_.size());
-    std::vector<Angle> M₃s;
-    M₃s.resize(elements_.size());
-    std::vector<double> χ²₂s;
-    χ²₂s.resize(elements_.size());
-    std::vector<double> χ²₃s;
-    χ²₃s.resize(elements_.size());
-    for (int i = 0; i < elements_.size(); ++i) {
-      Genome perturbed_genome = *this;
-      auto& perturbed_element = perturbed_genome.elements_[i];
-      mutate_mean_anomaly(perturbed_element, 0.01 * Degree);
-      M₂s[i] = *perturbed_element.mean_anomaly;
-      bundle.Add([perturbed_genome, i, &χ², &χ²₂s]() {
-        χ²₂s[i] = χ²(perturbed_genome);
-        return Status::OK;
-      });
-      mutate_mean_anomaly(perturbed_element, 0.01 * Degree);
-      M₃s[i] = *perturbed_element.mean_anomaly;
-      bundle.Add([perturbed_genome, i, &χ², &χ²₃s]() {
-        χ²₃s[i] = χ²(perturbed_genome);
-        return Status::OK;
-      });
-    }
-    bundle.Join();
-    for (int i = 0; i < elements_.size(); ++i) {
-      double const χ²₂ = χ²₂s[i];
-      double const χ²₃ = χ²₃s[i];
-      Angle const M₁ = *elements_[i].mean_anomaly;
-      Angle const M₂ = M₂s[i];
-      Angle const M₃ = M₃s[i];
-      Derivative<double, Angle> b₁ = (χ²₂ - χ²₁) / (M₂ - M₁);
-      Derivative<double, Angle, 2> b₂ =
-          ((χ²₃ - χ²₁) / (M₃ - M₁) - b₁) / (M₃ - M₂);
-      elements_[i].mean_anomaly =
-          std::fmod(((M₁ + M₂) / 2 - b₁ / (2 * b₂)) / quantities::si::Radian,
-                    2 * π) *
-          quantities::si::Radian;
-    }
-  }
-  {
-    Bundle bundle(8);
-    double χ²₁;
-    bundle.Add([this, &χ², &χ²₁]() {
-      χ²₁ = χ²(*this);
-      return Status::OK;
-    });
-    std::vector<Time> T₂s;
-    T₂s.resize(elements_.size());
-    std::vector<Time> T₃s;
-    T₃s.resize(elements_.size());
-    std::vector<double> χ²₂s;
-    χ²₂s.resize(elements_.size());
-    std::vector<double> χ²₃s;
-    χ²₃s.resize(elements_.size());
-    for (int i = 0; i < elements_.size(); ++i) {
-      Genome perturbed_genome = *this;
-      auto& perturbed_element = perturbed_genome.elements_[i];
-      *perturbed_element.period +=
-          distribution(engine) * 0.1 * Second * Sqrt(multiplicator);
-      T₂s[i] = *perturbed_element.period;
-      bundle.Add([perturbed_genome, i, &χ², &χ²₂s]() {
-        χ²₂s[i] = χ²(perturbed_genome);
-        return Status::OK;
-      });
-      *perturbed_element.period +=
-          distribution(engine) * 0.1 * Second * Sqrt(multiplicator);
-      T₃s[i] = *perturbed_element.period;
-      bundle.Add([perturbed_genome, i, &χ², &χ²₃s]() {
-        χ²₃s[i] = χ²(perturbed_genome);
-        return Status::OK;
-      });
-    }
-    bundle.Join();
-    for (int i = 0; i < elements_.size(); ++i) {
-      double const χ²₂ = χ²₂s[i];
-      double const χ²₃ = χ²₃s[i];
-      Time const T₁ = *elements_[i].period;
-      Time const T₂ = T₂s[i];
-      Time const T₃ = T₃s[i];
-      Derivative<double, Time> b₁ = (χ²₂ - χ²₁) / (T₂ - T₁);
-      Derivative<double, Time, 2> b₂ =
-          ((χ²₃ - χ²₁) / (T₃ - T₁) - b₁) / (T₃ - T₂);
-      Time const new_period = (T₁ + T₂) / 2 - b₁ / (2 * b₂);
-      if (new_period > 0 * Second) {
-        elements_[i].period = new_period;
-      }
-    }
-=======
 SystemParameters operator+(SystemParameters const& left,
                            SystemParameters const& right) {
   SystemParameters result = left;
   for (int i = 0; i < result.size(); ++i) {
     result[i] = result[i] + right[i];
->>>>>>> 94e01efb
   }
   return result;
 }
@@ -395,121 +156,6 @@
   return elements;
 }
 
-<<<<<<< HEAD
-Population::Population(Genome const& luca,
-                       int const size,
-                       std::function<double(Genome const&, std::string&)> compute_fitness,
-                       std::function<double(Genome const&)> χ²)
-    : current_(size, luca),
-      next_(size, luca),
-      compute_fitness_(std::move(compute_fitness)),
-      χ²_(χ²) {
-  for (int i = 0; i < current_.size(); ++i) {
-    current_[i].Mutate(engine_, -1, χ²_);
-  }
-}
-
-void Population::ComputeAllFitnesses() {
-  // The fitness computation is expensive, do it in parallel on all genomes.
-  {
-    Bundle bundle(8);
-
-    fitnesses_.resize(current_.size(), 0.0);
-    traces_.resize(current_.size(), "");
-    int i = 0;
-    if (best_genome_.has_value()) {
-      // Elitism: fitnesses_[0] is already best_fitness_.
-      CHECK_EQ(fitnesses_[i], best_fitness_);
-      ++i;
-    }
-    for (; i < current_.size(); ++i) {
-      bundle.Add([this, i]() {
-        fitnesses_[i] = compute_fitness_(current_[i], traces_[i]);
-        return Status();
-      });
-    }
-    bundle.Join();
-  }
-  LOG(ERROR) << "------";
-  LOG(ERROR) << "Generation " << generation_ << "\n";
-  double min_fitness = std::numeric_limits<double>::infinity();
-  double max_fitness = 0.0;
-  std::string* fittest_info = nullptr;
-  std::string* least_fit_info = nullptr;
-  cumulative_fitnesses_.clear();
-  cumulative_fitnesses_.push_back(0.0);
-  for (int i = 0; i < current_.size(); ++i) {
-    double const fitness = fitnesses_[i];
-    cumulative_fitnesses_.push_back(cumulative_fitnesses_[i] + fitness);
-    if (fitness > max_fitness) {
-      max_fitness = fitness;
-      fittest_info = &traces_[i];
-    }
-    if (fitness < min_fitness) {
-      min_fitness = fitness;
-      least_fit_info = &traces_[i];
-    }
-    if (fitness > best_fitness_) {
-      best_fitness_ = fitness;
-      best_trace_ = traces_[i];
-      LOG(ERROR) << "New best genome:\n";
-      char planet = 'b';
-      for (int j = 0; j < current_[i].elements().size(); ++j) {
-        LOG(ERROR) << std::string({planet++, ':'}) << "\n";
-        if (best_genome_) {
-          LOG(ERROR)
-              << "old L = "
-              << std::fmod(
-                     (best_genome_->elements()[j].longitude_of_ascending_node +
-                      *best_genome_->elements()[j].argument_of_periapsis +
-                      *best_genome_->elements()[j].mean_anomaly) /
-                         Degree,
-                     360)
-              << u8"°\n";
-          LOG(ERROR)
-              << u8"   ΔL = "
-              << ((current_[i].elements()[j].longitude_of_ascending_node +
-                   *current_[i].elements()[j].argument_of_periapsis +
-                   *current_[i].elements()[j].mean_anomaly) -
-                  (best_genome_->elements()[j].longitude_of_ascending_node +
-                   *best_genome_->elements()[j].argument_of_periapsis +
-                   *best_genome_->elements()[j].mean_anomaly)) /
-                     Degree
-              << u8"°\n";
-        }
-        LOG(ERROR)
-            << "new L = "
-            << std::fmod(
-                   (current_[i].elements()[j].longitude_of_ascending_node +
-                    *current_[i].elements()[j].argument_of_periapsis +
-                    *current_[i].elements()[j].mean_anomaly) /
-                       Degree,
-                   360)
-            << u8"°\n";
-        if (best_genome_) {
-          LOG(ERROR) << "old e = " << *best_genome_->elements()[j].eccentricity
-                     << "\n";
-          LOG(ERROR) << u8"   Δe = "
-                     << *current_[i].elements()[j].eccentricity -
-                            *best_genome_->elements()[j].eccentricity
-                     << "\n";
-        }
-        LOG(ERROR) << "new e = " << *current_[i].elements()[j].eccentricity
-                   << "\n";
-        if (best_genome_) {
-          LOG(ERROR) << "old T = " << *best_genome_->elements()[j].period / Day
-                     << " d\n";
-          LOG(ERROR) << u8"   ΔT = "
-                     << (*current_[i].elements()[j].period -
-                         *best_genome_->elements()[j].period) /
-                            Second
-                     << " s\n";
-        }
-        LOG(ERROR) << "new T = " << *current_[i].elements()[j].period / Day
-                   << " d\n";
-      }
-      best_genome_ = current_[i];
-=======
 PlanetParameters MakePlanetParameters(
     KeplerianElements<Trappist> const& elements) {
   PlanetParameters result;
@@ -553,7 +199,6 @@
     int k = k_distribution(engine);
     if (k >= i) {
       ++k;
->>>>>>> 94e01efb
     }
     if (k >= j) {
       ++k;
@@ -564,40 +209,6 @@
 
     trial[i] = population[i] + scale * (population[k] - population[j]);
   }
-<<<<<<< HEAD
-  LOG(ERROR) << "Min: " << min_fitness << " Max: " << max_fitness
-             << " Best: " << best_fitness_ << "\n";
-  LOG(ERROR) << "Least fit: " << *least_fit_info << "\n";
-  LOG(ERROR) << "Fittest  : " << *fittest_info << "\n";
-}
-
-void Population::BegetChildren() {
-  int i = 0;
-  if (best_genome_.has_value()) {
-    // Elitism.
-    next_[i] = *best_genome_;
-    fitnesses_[i] = best_fitness_;
-    traces_[i] = best_trace_;
-    ++i;
-  }
-  for (; i < next_.size(); ++i) {
-    Genome const* const parent1 = Pick();
-    Genome const* parent2;
-    // Let's have sex like snails: if we find a good partner, fine, otherwise
-    // let's go for self-fecundation.
-    for (int j = 0; j < 2; ++j) {
-      parent2 = Pick();
-      if (parent1 != parent2) {
-        break;
-      }
-    }
-    next_[i] = Genome::TwoPointCrossover(*parent1, *parent2, engine_);
-    next_[i].Mutate(engine_, generation_, χ²_);
-  }
-  next_.swap(current_);
-  ++generation_;
-}
-=======
   return trial;
 }
 
@@ -667,7 +278,6 @@
     ancestry.push_back(population);
     ancestry_log_pdf.push_back(log_pdf);
   }
->>>>>>> 94e01efb
 
   for (int generation = 0; generation < number_of_generations; ++generation) {
     LOG(ERROR) << generation << " Accepts: " << accepts_generation[generation]
@@ -731,300 +341,6 @@
   return Instant{} + (jd - 2451545.0) * Day;
 }
 
-<<<<<<< HEAD
-MeasuredTransitsByPlanet const observations = {
-    {"Trappist-1b",
-     {{JD(2457322.51531), 0.00071 * Day},
-      {JD(2457325.53910), 0.00100 * Day},
-      {JD(2457328.55860), 0.00130 * Day},
-      {JD(2457331.58160), 0.00100 * Day},
-      {JD(2457334.60480), 0.00017 * Day},
-      {JD(2457337.62644), 0.00092 * Day},
-      {JD(2457340.64820), 0.00140 * Day},
-      {JD(2457345.18028), 0.00080 * Day},
-      {JD(2457361.79945), 0.00028 * Day},
-      {JD(2457364.82173), 0.00077 * Day},
-      {JD(2457440.36492), 0.00020 * Day},
-      {JD(2457452.45228), 0.00014 * Day},
-      {JD(2457463.02847), 0.00019 * Day},
-      {JD(2457509.86460), 0.00210 * Day},
-      {JD(2457512.88731), 0.00029 * Day},
-      {JD(2457568.78880), 0.00100 * Day},
-      {JD(2457586.91824), 0.00064 * Day},
-      {JD(2457589.93922), 0.00092 * Day},
-      {JD(2457599.00640), 0.00021 * Day},
-      {JD(2457602.02805), 0.00071 * Day},
-      {JD(2457612.60595), 0.00085 * Day},
-      {JD(2457615.62710), 0.00160 * Day},
-      {JD(2457624.69094), 0.00066 * Day},
-      {JD(2457645.84400), 0.00110 * Day},
-      {JD(2457651.88743), 0.00022 * Day},
-      {JD(2457653.39809), 0.00026 * Day},
-      {JD(2457654.90908), 0.00084 * Day},
-      {JD(2457656.41900), 0.00029 * Day},
-      {JD(2457657.93129), 0.00020 * Day},
-      {JD(2457659.44144), 0.00017 * Day},
-      {JD(2457660.95205), 0.00035 * Day},
-      {JD(2457662.46358), 0.00020 * Day},
-      {JD(2457663.97492), 0.00070 * Day},
-      {JD(2457665.48509), 0.00017 * Day},
-      {JD(2457666.99567), 0.00025 * Day},
-      {JD(2457668.50668), 0.00030 * Day},
-      {JD(2457670.01766), 0.00034 * Day},
-      {JD(2457671.52876), 0.00033 * Day},
-      {JD(2457721.38747), 0.00035 * Day},
-      {JD(2457739.51770), 0.00059 * Day},
-      {JD(2457741.02787), 0.00055 * Day},
-      {JD(2457742.53918), 0.00058 * Day},
-      {JD(2457744.05089), 0.00061 * Day},
-      {JD(2457745.56164), 0.00072 * Day},
-      {JD(2457747.07208), 0.00085 * Day},
-      {JD(2457748.58446), 0.00087 * Day},
-      {JD(2457750.09387), 0.00089 * Day},
-      {JD(2457751.60535), 0.00082 * Day},
-      {JD(2457753.11623), 0.00075 * Day},
-      {JD(2457754.62804), 0.00077 * Day},
-      {JD(2457756.13856), 0.00060 * Day},
-      {JD(2457757.64840), 0.00089 * Day},
-      {JD(2457759.15953), 0.00073 * Day},
-      {JD(2457760.67112), 0.00082 * Day},
-      {JD(2457762.18120), 0.00073 * Day},
-      {JD(2457763.69221), 0.00071 * Day},
-      {JD(2457765.20298), 0.00077 * Day},
-      {JD(2457766.71479), 0.00055 * Day},
-      {JD(2457768.22514), 0.00103 * Day},
-      {JD(2457769.73704), 0.00064 * Day},
-      {JD(2457771.24778), 0.00091 * Day},
-      {JD(2457772.75738), 0.00075 * Day},
-      {JD(2457774.26841), 0.00080 * Day},
-      {JD(2457775.77995), 0.00058 * Day},
-      {JD(2457777.28899), 0.00099 * Day},
-      {JD(2457778.80118), 0.00062 * Day},
-      {JD(2457780.31297), 0.00068 * Day},
-      {JD(2457781.82231), 0.00145 * Day},
-      {JD(2457783.33410), 0.00071 * Day},
-      {JD(2457784.84372), 0.00068 * Day},
-      {JD(2457792.39979), 0.00110 * Day},
-      {JD(2457793.90955), 0.00064 * Day},
-      {JD(2457795.41987), 0.00058 * Day},
-      {JD(2457796.93134), 0.00065 * Day},
-      {JD(2457798.44211), 0.00061 * Day},
-      {JD(2457799.95320), 0.00083 * Day},
-      {JD(2457801.46314), 0.00127 * Day},
-      {JD(2457802.97557), 0.00016 * Day},
-      {JD(2457804.48638), 0.00053 * Day},
-      {JD(2457805.99697), 0.00016 * Day},
-      {JD(2457807.50731), 0.00017 * Day},
-      {JD(2457809.01822), 0.00017 * Day},
-      {JD(2457810.52781), 0.00110 * Day},
-      {JD(2457812.04038), 0.00020 * Day},
-      {JD(2457813.55121), 0.00014 * Day},
-      {JD(2457815.06275), 0.00017 * Day},
-      {JD(2457816.57335), 0.00011 * Day},
-      {JD(2457818.08382), 0.00015 * Day},
-      {JD(2457819.59478), 0.00017 * Day},
-      {JD(2457821.10550), 0.00020 * Day},
-      {JD(2457824.12730), 0.00018 * Day},
-      {JD(2457825.63813), 0.00018 * Day},
-      {JD(2457827.14995), 0.00012 * Day},
-      {JD(2457828.66042), 0.00024 * Day},
-      {JD(2457830.17087), 0.00021 * Day},
-      {JD(2457833.19257), 0.00018 * Day},
-      {JD(2457834.70398), 0.00016 * Day},
-      {JD(2457836.21440), 0.00017 * Day},
-      {JD(2457837.72526), 0.00014 * Day},
-      {JD(2457839.23669), 0.00017 * Day},
-      {JD(2457917.80060), 0.00110 * Day},
-      {JD(2457923.84629), 0.00045 * Day},
-      {JD(2457935.93288), 0.00023 * Day},
-      {JD(2457952.55450), 0.00110 * Day},
-      {JD(2457955.57554), 0.00069 * Day},
-      {JD(2457967.66254), 0.00050 * Day},
-      {JD(2457973.70596), 0.00040 * Day}}},
-    {"Trappist-1c",
-     {{JD(2457282.80570), 0.00140 * Day},
-      {JD(2457333.66400), 0.00090 * Day},
-      {JD(2457362.72605), 0.00038 * Day},
-      {JD(2457367.57051), 0.00033 * Day},
-      {JD(2457384.52320), 0.00130 * Day},
-      {JD(2457452.33470), 0.00015 * Day},
-      {JD(2457454.75672), 0.00066 * Day},
-      {JD(2457512.88094), 0.00009 * Day},
-      {JD(2457546.78587), 0.00075 * Day},
-      {JD(2457551.62888), 0.00066 * Day},
-      {JD(2457580.69137), 0.00031 * Day},
-      {JD(2457585.53577), 0.00250 * Day},
-      {JD(2457587.95622), 0.00054 * Day},
-      {JD(2457600.06684), 0.00036 * Day},
-      {JD(2457604.90975), 0.00063 * Day},
-      {JD(2457609.75461), 0.00072 * Day},
-      {JD(2457614.59710), 0.00130 * Day},
-      {JD(2457626.70610), 0.00110 * Day},
-      {JD(2457631.55024), 0.00056 * Day},
-      {JD(2457638.81518), 0.00048 * Day},
-      {JD(2457650.92395), 0.00023 * Day},
-      {JD(2457653.34553), 0.00024 * Day},
-      {JD(2457655.76785), 0.00043 * Day},
-      {JD(2457658.18963), 0.00024 * Day},
-      {JD(2457660.61168), 0.00051 * Day},
-      {JD(2457663.03292), 0.00028 * Day},
-      {JD(2457665.45519), 0.00025 * Day},
-      {JD(2457667.87729), 0.00031 * Day},
-      {JD(2457670.29869), 0.00035 * Day},
-      {JD(2457672.71944), 0.00081 * Day},
-      {JD(2457711.46778), 0.00064 * Day},
-      {JD(2457723.57663), 0.00050 * Day},
-      {JD(2457740.53361), 0.00088 * Day},
-      {JD(2457742.95276), 0.00115 * Day},
-      {JD(2457745.37429), 0.00063 * Day},
-      {JD(2457747.79699), 0.00056 * Day},
-      {JD(2457750.21773), 0.00096 * Day},
-      {JD(2457752.64166), 0.00093 * Day},
-      {JD(2457755.05877), 0.00165 * Day},
-      {JD(2457757.48313), 0.00066 * Day},
-      {JD(2457759.90281), 0.00058 * Day},
-      {JD(2457762.32806), 0.00081 * Day},
-      {JD(2457764.74831), 0.00072 * Day},
-      {JD(2457767.16994), 0.00125 * Day},
-      {JD(2457769.59209), 0.00081 * Day},
-      {JD(2457772.01483), 0.00100 * Day},
-      {JD(2457774.43458), 0.00081 * Day},
-      {JD(2457776.85815), 0.00102 * Day},
-      {JD(2457779.27911), 0.00089 * Day},
-      {JD(2457781.70095), 0.00072 * Day},
-      {JD(2457784.12338), 0.00054 * Day},
-      {JD(2457791.38801), 0.00064 * Day},
-      {JD(2457793.81141), 0.00079 * Day},
-      {JD(2457796.23153), 0.00052 * Day},
-      {JD(2457798.65366), 0.00082 * Day},
-      {JD(2457801.07631), 0.00084 * Day},
-      {JD(2457803.49747), 0.00020 * Day},
-      {JD(2457805.91882), 0.00017 * Day},
-      {JD(2457808.34123), 0.00023 * Day},
-      {JD(2457810.76273), 0.00019 * Day},
-      {JD(2457813.18456), 0.00024 * Day},
-      {JD(2457815.60583), 0.00017 * Day},
-      {JD(2457818.02821), 0.00020 * Day},
-      {JD(2457820.45019), 0.00022 * Day},
-      {JD(2457822.87188), 0.00021 * Day},
-      {JD(2457825.29388), 0.00022 * Day},
-      {JD(2457827.71513), 0.00022 * Day},
-      {JD(2457830.13713), 0.00026 * Day},
-      {JD(2457832.55888), 0.00015 * Day},
-      {JD(2457834.98120), 0.00025 * Day},
-      {JD(2457837.40280), 0.00017 * Day},
-      {JD(2457839.82415), 0.00031 * Day}}},
-    {"Trappist-1d",
-     {{JD(2457560.79730), 0.00230 * Day},
-      {JD(2457625.59779), 0.00078 * Day},
-      {JD(2457641.79360), 0.00290 * Day},
-      {JD(2457645.84360), 0.00210 * Day},
-      {JD(2457653.94261), 0.00051 * Day},
-      {JD(2457657.99220), 0.00063 * Day},
-      {JD(2457662.04284), 0.00051 * Day},
-      {JD(2457666.09140), 0.00160 * Day},
-      {JD(2457670.14198), 0.00066 * Day},
-      {JD(2457726.83975), 0.00029 * Day},
-      {JD(2457738.99169), 0.00160 * Day},
-      {JD(2457743.03953), 0.00180 * Day},
-      {JD(2457747.08985), 0.00145 * Day},
-      {JD(2457751.14022), 0.00195 * Day},
-      {JD(2457755.18894), 0.00155 * Day},
-      {JD(2457759.24638), 0.00225 * Day},
-      {JD(2457763.28895), 0.00150 * Day},
-      {JD(2457767.33866), 0.00190 * Day},
-      {JD(2457771.39077), 0.00260 * Day},
-      {JD(2457775.44026), 0.00125 * Day},
-      {JD(2457779.48843), 0.00190 * Day},
-      {JD(2457783.54023), 0.00240 * Day},
-      {JD(2457791.64083), 0.00135 * Day},
-      {JD(2457803.79083), 0.00049 * Day},
-      {JD(2457807.84032), 0.00030 * Day},
-      {JD(2457811.89116), 0.00050 * Day},
-      {JD(2457815.94064), 0.00030 * Day},
-      {JD(2457819.99050), 0.00050 * Day},
-      {JD(2457824.04185), 0.00067 * Day},
-      {JD(2457828.09082), 0.00043 * Day},
-      {JD(2457832.14036), 0.00037 * Day},
-      {JD(2457836.19171), 0.00042 * Day},
-      {JD(2457961.73760), 0.00130 * Day},
-      {JD(2457969.83708), 0.00068 * Day},
-      {JD(2457973.88590), 0.00066 * Day}}},
-    {"Trappist-1e",
-     {{JD(2457312.71300), 0.00270 * Day},
-      {JD(2457367.59683), 0.00037 * Day},
-      {JD(2457611.57620), 0.00310 * Day},
-      {JD(2457623.77950), 0.00100 * Day},
-      {JD(2457654.27862), 0.00049 * Day},
-      {JD(2457660.38016), 0.00078 * Day},
-      {JD(2457666.48030), 0.00180 * Day},
-      {JD(2457672.57930), 0.00260 * Day},
-      {JD(2457721.37514), 0.00099 * Day},
-      {JD(2457733.57300), 0.00140 * Day},
-      {JD(2457739.67085), 0.00135 * Day},
-      {JD(2457745.77160), 0.00120 * Day},
-      {JD(2457751.87007), 0.00034 * Day},
-      {JD(2457757.96712), 0.00160 * Day},
-      {JD(2457764.06700), 0.00240 * Day},
-      {JD(2457770.17109), 0.00215 * Day},
-      {JD(2457776.26378), 0.00160 * Day},
-      {JD(2457782.36226), 0.00175 * Day},
-      {JD(2457794.56159), 0.00160 * Day},
-      {JD(2457800.66354), 0.00170 * Day},
-      {JD(2457806.75758), 0.00041 * Day},
-      {JD(2457812.85701), 0.00034 * Day},
-      {JD(2457818.95510), 0.00030 * Day},
-      {JD(2457825.05308), 0.00035 * Day},
-      {JD(2457831.15206), 0.00027 * Day},
-      {JD(2457837.24980), 0.00025 * Day},
-      {JD(2457934.83095), 0.00050 * Day},
-      {JD(2457940.92995), 0.00086 * Day}}},
-    {"Trappist-1f",
-     {{JD(2457321.52520), 0.00200 * Day},
-      {JD(2457367.57629), 0.00044 * Day},
-      {JD(2457634.57809), 0.00061 * Day},
-      {JD(2457652.98579), 0.00032 * Day},
-      {JD(2457662.18747), 0.00040 * Day},
-      {JD(2457671.39279), 0.00072 * Day},
-      {JD(2457717.41541), 0.00091 * Day},
-      {JD(2457726.61960), 0.00026 * Day},
-      {JD(2457745.03116), 0.00135 * Day},
-      {JD(2457754.23380), 0.00155 * Day},
-      {JD(2457763.44338), 0.00024 * Day},
-      {JD(2457772.64752), 0.00160 * Day},
-      {JD(2457781.85142), 0.00180 * Day},
-      {JD(2457800.27307), 0.00140 * Day},
-      {JD(2457809.47554), 0.00027 * Day},
-      {JD(2457818.68271), 0.00032 * Day},
-      {JD(2457827.88669), 0.00030 * Day},
-      {JD(2457837.10322), 0.00032 * Day},
-      {JD(2457956.80549), 0.00054 * Day}}},
-    {"Trappist-1g",
-     {{JD(2457294.78600), 0.00390 * Day},
-      {JD(2457356.53410), 0.00200 * Day},
-      {JD(2457615.92400), 0.00170 * Day},
-      {JD(2457640.63730), 0.00100 * Day},
-      {JD(2457652.99481), 0.00030 * Day},
-      {JD(2457665.35151), 0.00028 * Day},
-      {JD(2457739.48441), 0.00115 * Day},
-      {JD(2457751.83993), 0.00017 * Day},
-      {JD(2457764.19098), 0.00155 * Day},
-      {JD(2457776.54900), 0.00110 * Day},
-      {JD(2457801.25000), 0.00093 * Day},
-      {JD(2457813.60684), 0.00023 * Day},
-      {JD(2457825.96112), 0.00020 * Day},
-      {JD(2457838.30655), 0.00028 * Day},
-      {JD(2457924.77090), 0.00140 * Day},
-      {JD(2457961.82621), 0.00068 * Day}}},
-    {"Trappist-1h",
-     {{JD(2457662.55467), 0.00054 * Day},
-      {JD(2457756.38740), 0.00130 * Day},
-      {JD(2457775.15390), 0.00160 * Day},
-      {JD(2457793.92300), 0.00250 * Day},
-      {JD(2457812.69870), 0.00450 * Day},
-      {JD(2457831.46625), 0.00047 * Day},
-      {JD(2457962.86271), 0.00083 * Day}}}};
-=======
 double ShortDays(Instant const& time) {
     return (time - JD(2450000.0)) / Day;
 }
@@ -1237,7 +553,6 @@
   }
   return sum_of_squared_errors;
 }
->>>>>>> 94e01efb
 
 class TrappistDynamicsTest : public ::testing::Test {
  protected:
@@ -1299,34 +614,16 @@
     return transits;
   }
 
-<<<<<<< HEAD
-  static double ShortDays(Instant const& time) {
-    return (time - JD(2450000.0)) / Day;
-  }
-
-  static double Computeχ²(MeasuredTransitsByPlanet const& observations,
-                   TransitsByPlanet const& computations,
-                   std::vector<Time>* errors,
-                   std::vector<double>* errors_over_uncertainties) {
-=======
   static Time Error(MeasuredTransitsByPlanet const& observations,
                     TransitsByPlanet const& computations,
                     bool const verbose) {
     Exponentiation<Time, 2> sum_error²;
     Time max_error;
->>>>>>> 94e01efb
     int number_of_transits = 0;
-    double sum_of_squared_errors = 0;
-    if (errors != nullptr) {
-      errors->clear();
-    }
     for (auto const& pair : observations) {
       auto const& name = pair.first;
       auto const& observed_transits = pair.second;
       auto const& computed_transits = computations.at(name);
-      if (computed_transits.empty()) {
-        return std::numeric_limits<double>::infinity();
-      }
       for (auto const& observed_transit : observed_transits) {
         auto const next_computed_transit =
             std::lower_bound(computed_transits.begin(),
@@ -1344,21 +641,6 @@
                   *std::prev(next_computed_transit));
         }
         CHECK_LE(0.0 * Second, error);
-<<<<<<< HEAD
-        if (errors != nullptr) {
-          errors->push_back(error);
-        }
-        if (errors_over_uncertainties != nullptr) {
-          errors_over_uncertainties->push_back(
-              error / observed_transit.standard_uncertainty);
-        }
-        sum_of_squared_errors +=
-            Pow<2>(error / observed_transit.standard_uncertainty);
-      }
-      number_of_transits += observed_transits.size();
-    }
-    return sum_of_squared_errors - 1;
-=======
         LOG_IF(ERROR, verbose)<<name<<": "<<error;
         if (error > max_error) {
           max_error = error;
@@ -1375,7 +657,6 @@
     auto const result = Sqrt(sum_error² / number_of_transits);
     LOG_IF(ERROR, verbose)<<"Overall: "<<result<<" "<<number_of_transits;
     return result;
->>>>>>> 94e01efb
   }
 
   static std::string SanitizedName(MassiveBody const& body) {
@@ -1438,14 +719,10 @@
     }
   }
 
-<<<<<<< HEAD
-  LOG(ERROR) << u8"χ²: " << Computeχ²(observations, computations, nullptr, nullptr);
-=======
   LOG(ERROR) << "max error: "
              << Error(observations, computations, /*verbose=*/true);
   LOG(ERROR) << "χ²: "
              << Transitsχ²(observations, computations, /*verbose=*/true);
->>>>>>> 94e01efb
 }
 
 TEST_F(TrappistDynamicsTest, Optimisation) {
@@ -1464,14 +741,6 @@
         system.keplerian_initial_state_message(planet_name).elements()));
   }
 
-<<<<<<< HEAD
-  auto compute_fitness = [&planet_names, &system](Genome const& genome, std::string& info) {
-    auto modified_system = system;
-    auto const& elements = genome.elements();
-    for (int i = 0; i < planet_names.size(); ++i) {
-      modified_system.ReplaceElements(planet_names[i], elements[i]);
-    }
-=======
   double τ = 0.0;
   auto log_pdf_of_system_parameters = 
       [&original_elements, &planet_names, &system, &verbose, &τ](
@@ -1483,7 +752,6 @@
               MakeKeplerianElements(original_elements[i],
                                     system_parameters[i]));
         }
->>>>>>> 94e01efb
 
         auto const ephemeris = modified_system.MakeEphemeris(
             /*fitting_tolerance=*/5 * Metre,
@@ -1491,60 +759,6 @@
                 SymmetricLinearMultistepIntegrator<Quinlan1999Order8A,
                                                    Position<Trappist>>(),
                 /*step=*/0.07 * Day));
-<<<<<<< HEAD
-    ephemeris->Prolong(modified_system.epoch() + 1000 * Day);
-    if (!ephemeris->last_severe_integration_status().ok()) {
-      info = u8"ἀποκάλυψις";
-      return 0.0;
-    }
-
-    TransitsByPlanet computations;
-    auto const& star = modified_system.massive_body(*ephemeris, star_name);
-    auto const bodies = ephemeris->bodies();
-    for (auto const& planet : bodies) {
-      if (planet != star) {
-        computations[planet->name()] =
-            ComputeTransits(*ephemeris, star, planet);
-      }
-    }
-    std::vector<Time> δt;
-    std::vector<double> δt_over_σ;
-    double const χ² = Computeχ²(observations, computations, &δt, &δt_over_σ);
-    Time max = 0 * Second;
-    double max_over_σ = 0;
-    Time total = 0 * Second;
-    double total_in_σ = 0;
-    for (auto const residual : δt) {
-      max = std::max(max, residual);
-      total += residual;
-    }
-    for (auto const residual : δt_over_σ) {
-      max_over_σ = std::max(max_over_σ, residual);
-      total_in_σ += residual;
-    }
-    info = u8"χ² = " + std::to_string(χ²) +
-           "; n = " + std::to_string(δt.size()) + u8"; max Δt = " +
-           std::to_string(max / Second) + u8" s; avg Δt = " +
-           std::to_string(total / δt.size() / Second) + u8" s; max Δt/σ = " +
-           std::to_string(max_over_σ) + u8"; avg Δt/σ = " +
-           std::to_string(total_in_σ / δt_over_σ.size());
-
-    // This is the place where we cook the sausage.  This function must be steep
-    // enough to efficiently separate the wheat from the chaff without leading
-    // to monoculture.
-    return 1 / χ²;
-  };
-
-  Genome luca(elements);
-  Population population(
-      luca, 9, compute_fitness, [&compute_fitness](Genome const& genome) {
-        std::string unused_info;
-        return 1 / compute_fitness(genome, unused_info);
-      });
-  for (int i = 0; i < 1000; ++i) {
-    population.ComputeAllFitnesses();
-    population.BegetChildren();
-=======
         ephemeris->Prolong(modified_system.epoch() + 1000 * Day);
 
         TransitsByPlanet computations;
@@ -1573,7 +787,6 @@
           angle_distribution(engine) * Degree;
       great_old_one[j] = MakePlanetParameters(perturbed_elements);
     }
->>>>>>> 94e01efb
   }
 
   τ = 1000.0;
