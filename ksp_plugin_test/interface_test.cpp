﻿
#include "ksp_plugin/interface.hpp"

#include <limits>
#include <string>

#include "astronomy/epoch.hpp"
#include "base/not_null.hpp"
#include "base/pull_serializer.hpp"
#include "base/push_deserializer.hpp"
#include "geometry/named_quantities.hpp"
#include "google/protobuf/text_format.h"
#include "gmock/gmock.h"
#include "gtest/gtest.h"
#include "integrators/embedded_explicit_runge_kutta_nyström_integrator.hpp"
#include "journal/recorder.hpp"
#include "ksp_plugin/frames.hpp"
#include "ksp_plugin/identification.hpp"
#include "ksp_plugin_test/mock_manœuvre.hpp"
#include "ksp_plugin_test/mock_plugin.hpp"
#include "ksp_plugin_test/mock_renderer.hpp"
#include "ksp_plugin_test/mock_vessel.hpp"
#include "physics/mock_dynamic_frame.hpp"
#include "quantities/constants.hpp"
#include "quantities/si.hpp"
#include "testing_utilities/actions.hpp"
#include "testing_utilities/almost_equals.hpp"
#include "testing_utilities/matchers.hpp"

namespace principia {
namespace interface {

using astronomy::ModifiedJulianDate;
using base::check_not_null;
using base::make_not_null_unique;
using base::PullSerializer;
using base::PushDeserializer;
using geometry::AngularVelocity;
using geometry::Bivector;
using geometry::Displacement;
using geometry::OrthogonalMap;
using geometry::Rotation;
using geometry::Vector;
using geometry::Velocity;
using integrators::DormandElMikkawyPrince1986RKN434FM;
using ksp_plugin::AliceSun;
using ksp_plugin::Barycentric;
using ksp_plugin::Index;
using ksp_plugin::MakeNavigationManœuvre;
using ksp_plugin::MockManœuvre;
using ksp_plugin::MockPlugin;
using ksp_plugin::MockRenderer;
using ksp_plugin::MockVessel;
using ksp_plugin::Navball;
using ksp_plugin::Navigation;
using ksp_plugin::NavigationManœuvre;
using ksp_plugin::Part;
using ksp_plugin::PartId;
using ksp_plugin::World;
using ksp_plugin::WorldSun;
using integrators::DormandElMikkawyPrince1986RKN434FM;
using physics::CoordinateFrameField;
using physics::DegreesOfFreedom;
using physics::DynamicFrame;
using physics::Frenet;
using physics::MassiveBody;
using physics::MockDynamicFrame;
using physics::RelativeDegreesOfFreedom;
using physics::RigidMotion;
using physics::RigidTransformation;
using quantities::GravitationalParameter;
using quantities::Length;
using quantities::Pow;
using quantities::SIUnit;
using quantities::Speed;
using quantities::Time;
using quantities::constants::StandardGravity;
using quantities::si::AstronomicalUnit;
using quantities::si::Day;
using quantities::si::Degree;
using quantities::si::Kilo;
using quantities::si::Metre;
using quantities::si::Newton;
using quantities::si::Second;
using quantities::si::Tonne;
using testing_utilities::AlmostEquals;
using testing_utilities::EqualsProto;
using testing_utilities::FillUniquePtr;
using ::testing::AllOf;
using ::testing::ByMove;
using ::testing::DoAll;
using ::testing::ElementsAre;
using ::testing::Eq;
using ::testing::ExitedWithCode;
using ::testing::Invoke;
using ::testing::IsNull;
using ::testing::NotNull;
using ::testing::Pointee;
using ::testing::Property;
using ::testing::Ref;
using ::testing::Return;
using ::testing::ReturnRef;
using ::testing::SetArgReferee;
using ::testing::SetArgPointee;
using ::testing::StrictMock;
using ::testing::_;

namespace {

char const part_name[] = "Picard's chair";
char const vessel_guid[] = "123-456";
char const vessel_name[] = "NCC-1701-D";

Index const celestial_index = 1;
Index const parent_index = 2;
Index const unused = 666;

PartId const part_id = 42;

double const planetarium_rotation = 10;
double const time = 11;

XYZ parent_position = {4, 5, 6};
XYZ parent_velocity = {7, 8, 9};
QP parent_relative_degrees_of_freedom = {parent_position, parent_velocity};

<<<<<<< HEAD
=======
int const trajectory_size = 10;

>>>>>>> 52a243d3
}  // namespace

class InterfaceTest : public testing::Test {
 protected:
  static void SetUpTestCase() {
    std::string const test_case_name =
        testing::UnitTest::GetInstance()->current_test_case()->name();
    recorder_ = new journal::Recorder(test_case_name + ".journal.hex");
    journal::Recorder::Activate(recorder_);
  }

  static void TearDownTestCase() {
    journal::Recorder::Deactivate();
  }

  InterfaceTest()
      : plugin_(make_not_null_unique<StrictMock<MockPlugin>>()),
        hexadecimal_simple_plugin_(
            ReadFromHexadecimalFile("simple_plugin.proto.hex")),
        serialized_simple_plugin_(
            ReadFromBinaryFile("simple_plugin.proto.bin")) {}

  static std::string ReadFromBinaryFile(std::string const& filename) {
    std::fstream file =
        std::fstream(SOLUTION_DIR / "ksp_plugin_test" / filename,
                     std::ios::in | std::ios::binary);
    CHECK(file.good());
    std::string binary;
    while (!file.eof()) {
      char c;
      file.get(c);
      binary.append(1, c);
    }
    file.close();
    return binary;
  }

  static std::string ReadFromHexadecimalFile(std::string const& filename) {
    std::fstream file =
        std::fstream(SOLUTION_DIR / "ksp_plugin_test" / filename);
    CHECK(file.good());
    std::string hex;
    while (!file.eof()) {
      std::string line;
      std::getline(file, line);
      for (auto const c : line) {
        if ((c >= '0' && c <= '9') || (c >= 'A' && c <= 'F')) {
          hex.append(1, c);
        }
      }
    }
    file.close();
    return hex;
  }

  not_null<std::unique_ptr<StrictMock<MockPlugin>>> plugin_;
  std::string const hexadecimal_simple_plugin_;
  std::string const serialized_simple_plugin_;
  Instant const t0_;
  static journal::Recorder* recorder_;
};

journal::Recorder* InterfaceTest::recorder_ = nullptr;

using InterfaceDeathTest = InterfaceTest;

// And there is only one thing we say to Death.
TEST_F(InterfaceDeathTest, Errors) {
  Plugin* plugin = nullptr;
  EXPECT_DEATH({
    principia__DeletePlugin(nullptr);
  }, "non NULL");
  EXPECT_DEATH({
    principia__UpdateCelestialHierarchy(plugin, celestial_index, parent_index);
  }, "plugin.*non NULL");
  EXPECT_DEATH({
    principia__UpdateCelestialHierarchy(plugin, celestial_index, parent_index);
  }, "plugin.*non NULL");
  EXPECT_DEATH({
    bool inserted;
    principia__InsertOrKeepVessel(plugin,
                                  vessel_guid,
                                  vessel_name,
                                  parent_index,
                                  /*loaded=*/false,
                                  &inserted);
  }, "plugin.*non NULL");
  EXPECT_DEATH({
    principia__InsertUnloadedPart(plugin,
                                  part_id,
                                  part_name,
                                  vessel_guid,
                                  parent_relative_degrees_of_freedom);
  }, "plugin.*non NULL");
  EXPECT_DEATH({
    principia__VesselFromParent(plugin, celestial_index, vessel_guid);
  }, "plugin.*non NULL");
  EXPECT_DEATH({
    principia__CelestialFromParent(plugin, celestial_index);
  }, "plugin.*non NULL");
  EXPECT_DEATH({
    principia__LogFatal("a fatal error");
  }, "a fatal error");
}

TEST_F(InterfaceTest, InitGoogleLogging1) {
  principia__InitGoogleLogging();
}

TEST_F(InterfaceDeathTest, InitGoogleLogging2) {
  // We use EXPECT_EXIT in this test to avoid interfering with the execution of
  // the other tests.
  int const exit_code = 66;

  EXPECT_EXIT({
    google::ShutdownGoogleLogging();
    principia__InitGoogleLogging();
    exit(exit_code);
  }, ExitedWithCode(exit_code), "");
}

TEST_F(InterfaceDeathTest, ActivateRecorder) {
  EXPECT_DEATH({
    journal::Recorder::Deactivate();
    // Fails because the glog directory doesn't exist.
    principia__ActivateRecorder(true);
  }, "glog.Principia.JOURNAL");
}

TEST_F(InterfaceTest, Log) {
  principia__LogInfo("An info");
  principia__LogWarning("A warning");
  principia__LogError("An error");
}

TEST_F(InterfaceTest, NewPlugin) {
  std::unique_ptr<Plugin> plugin(principia__NewPlugin(
                                     "MJD1",
                                     "MJD2",
                                     planetarium_rotation));
  EXPECT_THAT(plugin, Not(IsNull()));
}

TEST_F(InterfaceTest, DeletePlugin) {
  Plugin const* plugin = plugin_.release();
  principia__DeletePlugin(&plugin);
  EXPECT_THAT(plugin, IsNull());
}

TEST_F(InterfaceTest, InsertMassiveCelestialAbsoluteCartesian) {
  serialization::GravityModel::Body gravity_model;
  CHECK(google::protobuf::TextFormat::ParseFromString(
      R"(name                    : "Brian"
         gravitational_parameter : "1.2345e6  m^3/s^2"
         reference_instant       : "JD2451545"
         mean_radius             : "1 m"
         axis_right_ascension    : "0 deg"
         axis_declination        : "90 deg"
         reference_angle         : "0 deg"
         angular_frequency       : "1 rad/s")",
      &gravity_model));
  serialization::InitialState::Cartesian::Body initial_state;
  CHECK(google::protobuf::TextFormat::ParseFromString(
      R"(name : "Brian"
         x    : "0 m"
         y    : "23.456e-7 km"
         z    : "-1 au"
         vx   : "1 au / d"
         vy   : "  1 km/s"
         vz   : "1  m / s")",
      &initial_state));
  EXPECT_CALL(*plugin_,
              InsertCelestialAbsoluteCartesian(
                  celestial_index,
                  std::experimental::make_optional(parent_index),
                  EqualsProto(gravity_model),
                  EqualsProto(initial_state)));

  BodyParameters const body_parameters = {
      "Brian",
      "1.2345e6  m^3/s^2",
      /*reference_instant=*/"JD2451545",
      /*mean_radius=*/"1 m",
      /*axis_right_ascension=*/"0 deg",
      /*axis_declination=*/"90 deg",
      /*reference_angle=*/"0 deg",
      /*angular_velocity=*/"1 rad/s",
      /*j2=*/nullptr,
      /*reference_radius=*/nullptr};
  principia__InsertCelestialAbsoluteCartesian(plugin_.get(),
                                              celestial_index,
                                              &parent_index,
                                              body_parameters,
                                              "0 m",
                                              "23.456e-7 km",
                                              "-1 au",
                                              "1 au / d",
                                              "  1 km/s",
                                              "1  m / s");
}

TEST_F(InterfaceTest, InsertOblateCelestialAbsoluteCartesian) {
  serialization::GravityModel::Body gravity_model;
  CHECK(google::protobuf::TextFormat::ParseFromString(
      u8R"(name                    : "that is called Brian"
         gravitational_parameter : "1.2345e6  km^3 / s^2"
         reference_instant       : "JD2452545"
         mean_radius             : "666 km"
         axis_right_ascension    : "42 deg"
         axis_declination        : "8°"
         reference_angle         : "2 rad"
         angular_frequency       : "0.3 rad / d"
         j2                      : 123e-6
         reference_radius        : "1000 km")",
      &gravity_model));
  serialization::InitialState::Cartesian::Body initial_state;
  CHECK(google::protobuf::TextFormat::ParseFromString(
      R"(name : "that is called Brian"
         x    : "0 m",
         y    : "23.456e-7 km"
         z    : "-1 au"
         vx   : "1 au / d"
         vy   : "  1 km/s"
         vz   : "1  m / s")",
      &initial_state));
  EXPECT_CALL(*plugin_,
              InsertCelestialAbsoluteCartesian(
                  celestial_index,
                  std::experimental::make_optional(parent_index),
                  EqualsProto(gravity_model),
                  EqualsProto(initial_state)));

  BodyParameters const body_parameters = {"that is called Brian",
                                          "1.2345e6  km^3 / s^2",
                                          "JD2452545",
                                          "666 km",
                                          "42 deg",
                                          u8"8°",
                                          "2 rad",
                                          "0.3 rad / d",
                                          "123e-6",
                                          "1000 km"};
  principia__InsertCelestialAbsoluteCartesian(plugin_.get(),
                                              celestial_index,
                                              &parent_index,
                                              body_parameters,
                                              "0 m",
                                              "23.456e-7 km",
                                              "-1 au",
                                              "1 au / d",
                                              "  1 km/s",
                                              "1  m / s");
}

TEST_F(InterfaceTest, UpdateCelestialHierarchy) {
  EXPECT_CALL(*plugin_,
              UpdateCelestialHierarchy(celestial_index, parent_index));
  principia__UpdateCelestialHierarchy(plugin_.get(),
                                      celestial_index,
                                      parent_index);
}

TEST_F(InterfaceTest, EndInitialization) {
  EXPECT_CALL(*plugin_,
              EndInitialization());
  principia__EndInitialization(plugin_.get());
}

TEST_F(InterfaceTest, InsertOrKeepVessel) {
  bool inserted;
  EXPECT_CALL(*plugin_,
              InsertOrKeepVessel(vessel_guid,
                                 vessel_name,
                                 parent_index,
                                 /*loaded=*/false,
                                 Ref(inserted)));
  EXPECT_CALL(*plugin_, HasVessel(vessel_guid))
      .WillOnce(Return(false))
      .WillOnce(Return(true));
  EXPECT_FALSE(plugin_->HasVessel(vessel_guid));
  principia__InsertOrKeepVessel(plugin_.get(),
                                vessel_guid,
                                vessel_name,
                                parent_index,
                                /*loaded=*/false,
                                &inserted);
  EXPECT_TRUE(plugin_->HasVessel(vessel_guid));
}

TEST_F(InterfaceTest, InsertUnloadedPart) {
  EXPECT_CALL(*plugin_,
              InsertUnloadedPart(
                  part_id,
                  part_name,
                  vessel_guid,
                  RelativeDegreesOfFreedom<AliceSun>(
                      Displacement<AliceSun>(
                          {parent_position.x * SIUnit<Length>(),
                           parent_position.y * SIUnit<Length>(),
                           parent_position.z * SIUnit<Length>()}),
                      Velocity<AliceSun>(
                          {parent_velocity.x * SIUnit<Speed>(),
                           parent_velocity.y * SIUnit<Speed>(),
                           parent_velocity.z * SIUnit<Speed>()}))));
  principia__InsertUnloadedPart(plugin_.get(),
                                part_id,
                                part_name,
                                vessel_guid,
                                parent_relative_degrees_of_freedom);
}

TEST_F(InterfaceTest, AdvanceTime) {
  EXPECT_CALL(*plugin_,
              AdvanceTime(t0_ + time * SIUnit<Time>(),
                          planetarium_rotation * Degree));
  principia__AdvanceTime(plugin_.get(), time, planetarium_rotation);
}

TEST_F(InterfaceTest, ForgetAllHistoriesBefore) {
  EXPECT_CALL(*plugin_,
              ForgetAllHistoriesBefore(t0_ + time * SIUnit<Time>()));
  principia__ForgetAllHistoriesBefore(plugin_.get(), time);
}

TEST_F(InterfaceTest, VesselFromParent) {
  EXPECT_CALL(*plugin_,
              VesselFromParent(celestial_index, vessel_guid))
      .WillOnce(Return(RelativeDegreesOfFreedom<AliceSun>(
                           Displacement<AliceSun>(
                               {parent_position.x * SIUnit<Length>(),
                                parent_position.y * SIUnit<Length>(),
                                parent_position.z * SIUnit<Length>()}),
                           Velocity<AliceSun>(
                               {parent_velocity.x * SIUnit<Speed>(),
                                parent_velocity.y * SIUnit<Speed>(),
                                parent_velocity.z * SIUnit<Speed>()}))));
  QP const result = principia__VesselFromParent(plugin_.get(),
                                                celestial_index,
                                                vessel_guid);
  EXPECT_THAT(result, Eq(parent_relative_degrees_of_freedom));
}

TEST_F(InterfaceTest, CelestialFromParent) {
  EXPECT_CALL(*plugin_,
              CelestialFromParent(celestial_index))
      .WillOnce(Return(RelativeDegreesOfFreedom<AliceSun>(
                           Displacement<AliceSun>(
                               {parent_position.x * SIUnit<Length>(),
                                parent_position.y * SIUnit<Length>(),
                                parent_position.z * SIUnit<Length>()}),
                           Velocity<AliceSun>(
                               {parent_velocity.x * SIUnit<Speed>(),
                                parent_velocity.y * SIUnit<Speed>(),
                                parent_velocity.z * SIUnit<Speed>()}))));
  QP const result = principia__CelestialFromParent(plugin_.get(),
                                                    celestial_index);
  EXPECT_THAT(result, Eq(parent_relative_degrees_of_freedom));
}

TEST_F(InterfaceTest, NewNavigationFrame) {
  StrictMock<MockDynamicFrame<Barycentric, Navigation>>* const
      mock_navigation_frame =
          new StrictMock<MockDynamicFrame<Barycentric, Navigation>>;

  NavigationFrameParameters parameters = {
      serialization::BarycentricRotatingDynamicFrame::kExtensionFieldNumber,
      unused,
      celestial_index,
      parent_index};

  EXPECT_CALL(
      *plugin_,
      FillBarycentricRotatingNavigationFrame(celestial_index, parent_index, _))
      .WillOnce(FillUniquePtr<2>(mock_navigation_frame));
  std::unique_ptr<NavigationFrame> navigation_frame(
      principia__NewNavigationFrame(plugin_.get(), parameters));
  EXPECT_EQ(mock_navigation_frame, navigation_frame.get());

  parameters.extension =
      serialization::BodyCentredNonRotatingDynamicFrame::kExtensionFieldNumber;
  parameters.centre_index = celestial_index;

  EXPECT_CALL(*plugin_,
              FillBodyCentredNonRotatingNavigationFrame(celestial_index, _))
      .WillOnce(FillUniquePtr<1>(mock_navigation_frame));
  navigation_frame.release();
  navigation_frame.reset(
      principia__NewNavigationFrame(plugin_.get(), parameters));
  EXPECT_EQ(mock_navigation_frame, navigation_frame.get());
}

TEST_F(InterfaceTest, PredictionGettersAndSetters) {
  EXPECT_CALL(*plugin_, SetPredictionLength(42 * Second));
  principia__SetPredictionLength(plugin_.get(), 42);
}

TEST_F(InterfaceTest, NavballOrientation) {
  StrictMock<MockDynamicFrame<Barycentric, Navigation>>* const
     mock_navigation_frame =
         new StrictMock<MockDynamicFrame<Barycentric, Navigation>>;
  EXPECT_CALL(*plugin_,
              FillBarycentricRotatingNavigationFrame(celestial_index,
                                                parent_index,
                                                _))
      .WillOnce(FillUniquePtr<2>(mock_navigation_frame));
  NavigationFrameParameters parameters = {
      serialization::BarycentricRotatingDynamicFrame::kExtensionFieldNumber,
      unused,
      celestial_index,
      parent_index};
  NavigationFrame* navigation_frame =
      principia__NewNavigationFrame(plugin_.get(), parameters);
  EXPECT_EQ(mock_navigation_frame, navigation_frame);

  MockRenderer renderer;
  EXPECT_CALL(*plugin_, renderer()).WillRepeatedly(ReturnRef(renderer));
  EXPECT_CALL(renderer, SetPlottingFrameConstRef(Ref(*navigation_frame)));
  principia__SetPlottingFrame(plugin_.get(), &navigation_frame);
  EXPECT_THAT(navigation_frame, IsNull());

  Position<World> sun_position =
      World::origin + Displacement<World>(
                          {1 * SIUnit<Length>(),
                           2 * SIUnit<Length>(),
                           3 * SIUnit<Length>()});
  EXPECT_CALL(*plugin_, NavballFrameField(sun_position))
      .WillOnce(Return(
          ByMove(std::make_unique<CoordinateFrameField<World, Navball>>())));
  WXYZ q = principia__NavballOrientation(plugin_.get(),
                                         {1, 2, 3},
                                         {2, 3, 5});
  EXPECT_EQ(q.w, 1);
  EXPECT_EQ(q.x, 0);
  EXPECT_EQ(q.y, 0);
  EXPECT_EQ(q.z, 0);
}

TEST_F(InterfaceTest, CurrentTime) {
  Instant const mjd0 = ModifiedJulianDate(0);
  EXPECT_CALL(*plugin_, CurrentTime()).WillOnce(Return(mjd0));
  double const current_time = principia__CurrentTime(plugin_.get());
  EXPECT_THAT(t0_ + current_time * Second, Eq(mjd0));
}

TEST_F(InterfaceTest, Apocalypse) {
  char const* details;
  EXPECT_CALL(*plugin_, HasEncounteredApocalypse(_)).WillOnce(Return(false));
  EXPECT_FALSE(principia__HasEncounteredApocalypse(plugin_.get(), &details));

  constexpr char silly_string[] = "silly";
  EXPECT_CALL(*plugin_, HasEncounteredApocalypse(_))
      .WillOnce(DoAll(SetArgPointee<0>(silly_string), Return(true)));
  EXPECT_TRUE(principia__HasEncounteredApocalypse(plugin_.get(), &details));
  EXPECT_STREQ(silly_string, details);
  principia__DeleteString(&details);
  EXPECT_THAT(details, IsNull());
}

TEST_F(InterfaceTest, SerializePlugin) {
  PullSerializer* serializer = nullptr;
  principia::serialization::Plugin message;
  message.ParseFromString(serialized_simple_plugin_);

  EXPECT_CALL(*plugin_, WriteToMessage(_)).WillOnce(SetArgPointee<0>(message));
  char const* serialization =
      principia__SerializePlugin(plugin_.get(), &serializer);
  EXPECT_STREQ(hexadecimal_simple_plugin_.c_str(), serialization);
  EXPECT_EQ(nullptr, principia__SerializePlugin(plugin_.get(), &serializer));
  principia__DeleteString(&serialization);
  EXPECT_THAT(serialization, IsNull());
}

TEST_F(InterfaceTest, DeserializePlugin) {
  PushDeserializer* deserializer = nullptr;
  Plugin const* plugin = nullptr;
  principia__DeserializePlugin(
          hexadecimal_simple_plugin_.c_str(),
          hexadecimal_simple_plugin_.size(),
          &deserializer,
          &plugin);
  principia__DeserializePlugin(hexadecimal_simple_plugin_.c_str(),
                               0,
                               &deserializer,
                               &plugin);
  EXPECT_THAT(plugin, NotNull());
  principia__DeletePlugin(&plugin);
}

TEST_F(InterfaceDeathTest, SettersAndGetters) {
  // We use EXPECT_EXITs in this test to avoid interfering with the execution of
  // the other tests.
  int const exit_code = 66;
  char const exit_message[] = "Exiting";

  EXPECT_EXIT({
    principia__SetBufferedLogging(100);
    ASSERT_EQ(100, principia__GetBufferedLogging());
    std::cerr << exit_message;
    exit(exit_code);
  }, ExitedWithCode(exit_code), exit_message);

  EXPECT_EXIT({
    principia__SetBufferDuration(101);
    ASSERT_EQ(101, principia__GetBufferDuration());
    std::cerr << exit_message;
    exit(exit_code);
  }, ExitedWithCode(exit_code), exit_message);

  EXPECT_EXIT({
    principia__SetSuppressedLogging(102);
    ASSERT_EQ(102, principia__GetSuppressedLogging());
    std::cerr << exit_message;
    exit(exit_code);
  }, ExitedWithCode(exit_code), exit_message);

  EXPECT_EXIT({
    principia__SetVerboseLogging(103);
    ASSERT_EQ(103, principia__GetVerboseLogging());
    std::cerr << exit_message;
    exit(exit_code);
  }, ExitedWithCode(exit_code), exit_message);

  EXPECT_EXIT({
    principia__SetStderrLogging(2);
    ASSERT_EQ(2, principia__GetStderrLogging());
    std::cerr << exit_message;
    exit(exit_code);
  }, ExitedWithCode(exit_code), exit_message);
}

}  // namespace interface
}  // namespace principia<|MERGE_RESOLUTION|>--- conflicted
+++ resolved
@@ -124,11 +124,6 @@
 XYZ parent_velocity = {7, 8, 9};
 QP parent_relative_degrees_of_freedom = {parent_position, parent_velocity};
 
-<<<<<<< HEAD
-=======
-int const trajectory_size = 10;
-
->>>>>>> 52a243d3
 }  // namespace
 
 class InterfaceTest : public testing::Test {
