--- conflicted
+++ resolved
@@ -59,11 +59,7 @@
 using ::testing::Lt;
 namespace si = quantities::si;
 
-<<<<<<< HEAD
-// Construct a piecewise Poisson series that has the given number of pieces
-=======
 // Constructs a piecewise Poisson series that has the given number of pieces
->>>>>>> 94122058
 // covering [t_min, t_max] and that matches |series| over that interval.
 template<typename Piecewise>
 Piecewise Slice(typename Piecewise::Series const& series,
