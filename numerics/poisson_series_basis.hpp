--- conflicted
+++ resolved
@@ -16,17 +16,6 @@
 using geometry::Hilbert;
 using geometry::Instant;
 using quantities::AngularFrequency;
-
-<<<<<<< HEAD
-// A helper struct for generating the Кудрявцев basis, i.e., functions of the
-// form tⁿ sin ω t and tⁿ cos ω t properly ordered.  |dimension| is the number
-// of multivector dimensions to produce.  |degree| is the maximum degree of tⁿ.
-template<typename Series,
-         int dimension,
-         int degree,
-         typename = std::make_index_sequence<dimension * (degree + 1)>,
-         typename = std::make_index_sequence<2 * dimension * (degree + 1)>>
-struct PoissonSeriesBasisGenerator;
 
 // A |PoissonSeriesSubspace| represents a linear subspace of the space of
 // Poisson series.
@@ -61,20 +50,6 @@
   friend struct PoissonSeriesBasisGenerator;
 };
 
-// In this template, the indices encode the degree and the dimension of the
-// basis term so that, in the terminology of SeriesGenerator, n (the degree) is
-// indices / dimension and d (the dimension index) is indices % dimension.
-template<typename Series,
-         int dimension,
-         int degree,
-         std::size_t... indices,
-         std::size_t... periodic_indices>
-struct PoissonSeriesBasisGenerator<Series,
-                                   dimension,
-                                   degree,
-                                   std::index_sequence<indices...>,
-                                   std::index_sequence<periodic_indices...>> {
-=======
 // A generator for the Кудрявцев basis, i.e., functions of the
 // form tⁿ sin ω t and tⁿ cos ω t properly ordered.  |degree| is the maximum
 // degree of tⁿ.
@@ -84,7 +59,6 @@
   static constexpr int dimension = Hilbert<Value>::dimension;
 
  public:
->>>>>>> a3ff357e
   // Basis of aperiodic terms.
   static std::array<Series, dimension * (degree + 1)> Basis(
       Instant const& origin);
