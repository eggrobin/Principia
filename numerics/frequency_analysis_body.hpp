--- conflicted
+++ resolved
@@ -85,16 +85,10 @@
                       AngularFrequencyCalculator const& calculator,
                       PoissonSeries<double, wdegree, Evaluator> const& weight,
                       Instant const& t_min,
-<<<<<<< HEAD
                       Instant const& t_max,
-                      int const periodic_degree,
                       std::string const& tag,
                       mathematica::Logger& logger) {
-=======
-                      Instant const& t_max) {
   constexpr int degree = std::max(aperiodic_degree, periodic_degree);
-
->>>>>>> db4dceaa
   using Value = std::invoke_result_t<Function, Instant>;
   using Norm = typename Hilbert<Value>::NormType;
   using Norm² = typename Hilbert<Value>::Norm²Type;
@@ -121,20 +115,11 @@
     std::move(ω_basis.begin(), ω_basis.end(), std::back_inserter(basis));
   } else {
     auto const ω_basis =
-<<<<<<< HEAD
-        PoissonSeriesBasisGenerator<Series, Hilbert<Value>::dimension>::Basis(
-            ω.value(), t0);
-    basis_size = (periodic_degree + 1) * Hilbert<Value>::dimension * 2;
-    std::move(ω_basis.begin(),
-              ω_basis.begin() + basis_size,
-              std::back_inserter(basis));
-=======
         PoissonSeriesBasisGenerator<Series,
                                     Hilbert<Value>::dimension,
                                     periodic_degree>::Basis(ω.value(), t0);
     basis_size = std::tuple_size_v<decltype(ω_basis)>;
     std::move(ω_basis.begin(), ω_basis.end(), std::back_inserter(basis));
->>>>>>> db4dceaa
   }
 
   // This is logically Q in the QR decomposition of basis.
@@ -199,20 +184,11 @@
       std::move(ω_basis.begin(), ω_basis.end(), std::back_inserter(basis));
     } else {
       auto const ω_basis =
-<<<<<<< HEAD
-          PoissonSeriesBasisGenerator<Series, Hilbert<Value>::dimension>::Basis(
-              ω.value(), t0);
-      ω_basis_size = (periodic_degree + 1) * Hilbert<Value>::dimension * 2;
-      std::move(ω_basis.begin(),
-                ω_basis.begin() + ω_basis_size,
-                std::back_inserter(basis));
-=======
           PoissonSeriesBasisGenerator<Series,
                                       Hilbert<Value>::dimension,
                                       periodic_degree>::Basis(ω.value(), t0);
       ω_basis_size = std::tuple_size_v<decltype(ω_basis)>;
       std::move(ω_basis.begin(), ω_basis.end(), std::back_inserter(basis));
->>>>>>> db4dceaa
     }
     m_begin = basis_size;
     basis_size += ω_basis_size;
