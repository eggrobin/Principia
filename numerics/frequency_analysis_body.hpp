﻿
#pragma once

#include "numerics/frequency_analysis.hpp"

#include <algorithm>
#include <functional>
#include <vector>

#include "base/tags.hpp"
#include "geometry/grassmann.hpp"
#include "geometry/hilbert.hpp"
#include "numerics/poisson_series_basis.hpp"
#include "numerics/root_finders.hpp"
#include "numerics/unbounded_arrays.hpp"
#include "quantities/elementary_functions.hpp"

namespace principia {
namespace numerics {
namespace frequency_analysis {
namespace internal_frequency_analysis {

using base::uninitialized;
using geometry::Hilbert;
using geometry::Vector;
using quantities::Inverse;
using quantities::Sqrt;
using quantities::Square;
using quantities::SquareRoot;

template<typename Function,
         int aperiodic_wdegree, int periodic_wdegree,
         template<typename, typename, int> class Evaluator>
AngularFrequency PreciseMode(
    Interval<AngularFrequency> const& fft_mode,
    Function const& function,
    PoissonSeries<double,
                  aperiodic_wdegree, periodic_wdegree,
                  Evaluator> const& weight) {
  auto const weighted_function = weight * function;
  auto const weighted_function_spectrum = weighted_function.FourierTransform();

  auto power =
      [&weighted_function_spectrum](AngularFrequency const& ω) {
        return weighted_function_spectrum(ω).Norm²();
      };

  return Brent(power,
               fft_mode.min,
               fft_mode.max,
               std::greater<>());
}

template<int aperiodic_degree, int periodic_degree,
         typename Function,
         int aperiodic_wdegree, int periodic_wdegree,
         template<typename, typename, int> class Evaluator>
PoissonSeries<std::invoke_result_t<Function, Instant>,
              aperiodic_degree, periodic_degree,
              Evaluator>
Projection(Function const& function,
           AngularFrequency const& ω,
           PoissonSeries<double,
                         aperiodic_wdegree, periodic_wdegree,
                         Evaluator> const& weight,
           Instant const& t_min,
           Instant const& t_max) {
  std::optional<AngularFrequency> optional_ω = ω;

  // A calculator that returns optional_ω once and then stops.
  auto angular_frequency_calculator = [&optional_ω](auto const& residual) {
    auto const result = optional_ω;
    optional_ω = std::nullopt;
    return result;
  };

  return IncrementalProjection<aperiodic_degree, periodic_degree>(
      function,
      angular_frequency_calculator,
      weight,
      t_min, t_max);
}

template<int aperiodic_degree, int periodic_degree,
         typename Function,
         typename AngularFrequencyCalculator,
         int aperiodic_wdegree, int periodic_wdegree,
         template<typename, typename, int> class Evaluator>
PoissonSeries<std::invoke_result_t<Function, Instant>,
              aperiodic_degree, periodic_degree,
              Evaluator>
IncrementalProjection(Function const& function,
                      AngularFrequencyCalculator const& calculator,
                      PoissonSeries<double,
                                    aperiodic_wdegree, periodic_wdegree,
                                    Evaluator> const& weight,
                      Instant const& t_min,
<<<<<<< HEAD
                      Instant const& t_max,
                      std::string const& tag,
                      mathematica::Logger& logger) {
  constexpr int degree = std::max(aperiodic_degree, periodic_degree);
=======
                      Instant const& t_max) {
>>>>>>> 838e08c7
  using Value = std::invoke_result_t<Function, Instant>;
  using Norm = typename Hilbert<Value>::NormType;
  using Norm² = typename Hilbert<Value>::Norm²Type;
  using Normalized = typename Hilbert<Value>::NormalizedType;
  using Series = PoissonSeries<Value,
                               aperiodic_degree, periodic_degree,
                               Evaluator>;

  // This code follows [Kud07], section 2.  Our indices start at 0, unlike those
  // of Кудрявцев which start at 1.

  Instant const& t0 = weight.origin();

  std::optional<AngularFrequency> ω = calculator(function);
  CHECK(ω.has_value());

  std::vector<Series> basis;

  int basis_size;
  if (ω.value() == AngularFrequency{}) {
    auto const ω_basis =
        PoissonSeriesBasisGenerator<Series,
                                    Hilbert<Value>::dimension,
                                    aperiodic_degree>::Basis(t0);
    basis_size = std::tuple_size_v<decltype(ω_basis)>;
    std::move(ω_basis.begin(), ω_basis.end(), std::back_inserter(basis));
  } else {
    auto const ω_basis =
        PoissonSeriesBasisGenerator<Series,
                                    Hilbert<Value>::dimension,
                                    periodic_degree>::Basis(ω.value(), t0);
    basis_size = std::tuple_size_v<decltype(ω_basis)>;
    std::move(ω_basis.begin(), ω_basis.end(), std::back_inserter(basis));
  }

  // This is logically Q in the QR decomposition of basis.
  std::vector<PoissonSeries<Normalized,
                            aperiodic_degree, periodic_degree,
                            Evaluator>> q;

  auto const a₀ = basis[0];
  auto const r₀₀ = a₀.Norm(weight, t_min, t_max);
  q.push_back(a₀ / r₀₀);

  auto const A₀ = InnerProduct(function, q[0], weight, t_min, t_max);

  Series F = A₀ * q[0];
  auto f = function - F;

  int m_begin = 1;
  for (;;) {
    for (int m = m_begin; m < basis_size; ++m) {
      auto aₘ⁽ᵏ⁾ = basis[m];
      for (int k = 0; k < m; ++k) {
        auto const rₖₘ = InnerProduct(q[k], aₘ⁽ᵏ⁾, weight, t_min, t_max);
        aₘ⁽ᵏ⁾ -= rₖₘ * q[k];
      }

      auto const rₘₘ = aₘ⁽ᵏ⁾.Norm(weight, t_min, t_max);
      q.push_back(aₘ⁽ᵏ⁾ / rₘₘ);
      DCHECK_EQ(m + 1, q.size());

      Norm const Aₘ = InnerProduct(f, q[m], weight, t_min, t_max);

      f -= Aₘ * q[m];
      F += Aₘ * q[m];
      Norm max_residual;
      Norm² sum_of_squared_residuals;
static constexpr int log2_number_of_samples = 10;
auto const Δt = (t_max - t_min) / (1 << log2_number_of_samples);
      for (int i = 0; i < 1 << log2_number_of_samples; ++i) {
        max_residual =
            std::max(max_residual, Hilbert<Value>::Norm(f(t_min + i * Δt)));
        sum_of_squared_residuals += Hilbert<Value>::Norm²(f(t_min + i * Δt));
      }
      logger.Set(absl::StrCat("maxResidual[", tag, ",", m, "]"),
                 max_residual,
                 mathematica::ExpressIn(quantities::si::Metre));
      logger.Set(absl::StrCat("rmsResidual[", tag, ",", m, "]"),
                 quantities::Sqrt(sum_of_squared_residuals /
                                  (1 << log2_number_of_samples)),
                 mathematica::ExpressIn(quantities::si::Metre));
    }

    ω = calculator(f);
    if (!ω.has_value()) {
      return F;
    }

    int ω_basis_size;
    if (ω.value() == AngularFrequency{}) {
      auto const ω_basis =
          PoissonSeriesBasisGenerator<Series,
                                      Hilbert<Value>::dimension,
                                      aperiodic_degree>::Basis(t0);
      ω_basis_size = std::tuple_size_v<decltype(ω_basis)>;
      std::move(ω_basis.begin(), ω_basis.end(), std::back_inserter(basis));
    } else {
      auto const ω_basis =
          PoissonSeriesBasisGenerator<Series,
                                      Hilbert<Value>::dimension,
                                      periodic_degree>::Basis(ω.value(), t0);
      ω_basis_size = std::tuple_size_v<decltype(ω_basis)>;
      std::move(ω_basis.begin(), ω_basis.end(), std::back_inserter(basis));
    }
    m_begin = basis_size;
    basis_size += ω_basis_size;
  }
}

}  // namespace internal_frequency_analysis
}  // namespace frequency_analysis
}  // namespace numerics
}  // namespace principia<|MERGE_RESOLUTION|>--- conflicted
+++ resolved
@@ -95,14 +95,9 @@
                                     aperiodic_wdegree, periodic_wdegree,
                                     Evaluator> const& weight,
                       Instant const& t_min,
-<<<<<<< HEAD
                       Instant const& t_max,
                       std::string const& tag,
                       mathematica::Logger& logger) {
-  constexpr int degree = std::max(aperiodic_degree, periodic_degree);
-=======
-                      Instant const& t_max) {
->>>>>>> 838e08c7
   using Value = std::invoke_result_t<Function, Instant>;
   using Norm = typename Hilbert<Value>::NormType;
   using Norm² = typename Hilbert<Value>::Norm²Type;
