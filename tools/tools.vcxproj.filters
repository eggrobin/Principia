--- conflicted
+++ resolved
@@ -27,11 +27,10 @@
     <ClCompile Include="generate_kopernicus.cpp">
       <Filter>Source Files</Filter>
     </ClCompile>
-<<<<<<< HEAD
     <ClCompile Include="..\benchmarks\cbrt_benchmark.cpp">
-=======
+      <Filter>Source Files</Filter>
+    </ClCompile>
     <ClCompile Include="..\base\cpuid.cpp">
->>>>>>> 11c7cbf5
       <Filter>Source Files</Filter>
     </ClCompile>
   </ItemGroup>
